# Convex.jl

<!--
[![Build Status](https://travis-ci.org/cvxgrp/Convex.jl.png)](https://travis-ci.org/cvxgrp/Convex.jl)
-->

<<<<<<< HEAD
Convex.jl is a julia package for [Disciplined Convex Programming](http://dcp.stanford.edu/). Note that Convex.jl was previously called CVX.jl. This package is under active development; interfaces are not guaranteed to be stable, and bugs should be expected. We'd love bug reports and feature requests!
=======
Convex.jl is a julia package for [Disciplined Convex Programming](http://dcp.stanford.edu/). Note that Convex.jl was previously called CVX.jl. This package is under active development; interfaces are not guaranteed to be stable, and bugs should be expected. Nevertheless, we try to fix problems that come up as swiftly as we can. We'd love bug reports and feature requests!
>>>>>>> f0e4d3ae

## Table of Contents
- [Introduction](#user-content-introduction)
- [Installation](#user-content-installation)
- [Basic Types](#user-content-basic-types)
  - [Variables](#user-content-variables)
  - [Constants](#user-content-constants)
  - [Expressions](#user-content-expressions)
  - [Constraints](#user-content-constraints)
  - [Objective](#user-content-objective)
  - [Problem](#user-content-problem)
- [Supported Operations](#user-content-supported-operations)
- [Examples](#user-content-examples)
- [Credits](#user-content-credits)


## Introduction
Convex.jl allows you to express problems in simple, mathematical ways. All you need to worry about is the math, and Convex.jl will transform your problem into a standard form that is fed into a solver of your choice such as ECOS (and soon, SCS). Here's a quick example of code that solves a least-squares problem with inequality constraints:

```
using Convex

# Generate problem data
m = 4
n = 5
A = randn(m, n)
b = randn(m, 1)

# Create a variable of size n x 1.
# Matrix variables are also supported
x = Variable(n)

# The problem is to minimize ||Ax + b||^2 subject to x >= 0
problem = minimize(sum_squares(A * x + b), [0 <= x])

# Alternatively, we can add constraints at any time in the following way:
problem.constraints += [x <= 1, 0.5 <= 2*x]

# Solve the problem by calling solve!
solve!(problem)

# Status (solved, infeasible etc.)
problem.status

# Optimum value
problem.optval

# Optimal value of x
x.value
```

## Installation
```
Pkg.clone("https://github.com/cvxgrp/Convex.jl.git")
<<<<<<< HEAD
Pkg.clone("git@github.com:karanveerm/ECOS.jl.git")
Pkg.build("ECOS")
=======
Pkg.clone("https://github.com/karanveerm/ECOS.jl.git")
Pkg.build("ECOS")
```
If you're on OSX, then SCS.jl should also work. This can be used to solve problems involving exponential and semi-definite constraints.
NOTE: SCS.jl ONLY works on OSX.
```
Pkg.clone("https://github.com/karanveerm/SCS.jl.git")
Pkg.build("SCS")
>>>>>>> f0e4d3ae
```
You might have to restart Julia.
Please file an issue in case you run into problems during installation. We'll be glad to help!

## Basic Types

### Variables
Variables represent the quantities that we want to find by solving the problem.
```
# Scalar variable
x = Variable()
y = Variable(1)

# Column-vector variable
x = Variable(5)

# Matrix variable
x = Variable(4, 6)
```

### Constants
Use constants the way you would usually use them in Julia. They should work just fine. In case there are any problems, please report an issue and we will fix it as soon as we can.

### Expressions
Performing operations on Variables results in Expressions. As the name suggests, these are mathematical expressions. These expressions can be combined with other expressions and so on. Expressions that are created must be DCP-compliant (follow the rules of Disciplined Convex Programming (DCP)). More information on DCP can be found here: http://dcp.stanford.edu/.
```
x = Variable(5)
# The following are all expressions
y = sum(x)
z = 4 * x + y
z_1 = z[1]
```
Convex.jl allows the values of the expressions to be evaluated directly.
```
x = Variable()
y = Variable()
z = Variable()
expr = x + y + z
problem = minimize(expr, x >= 1, y >= x, 4 * z >= y)
solve!(problem)

# Once the problem is solved, we can call evaluate() on expr:
evaluate(expr)
```

### Constraints
Constants, Variables and Expressions,  combined with <, >, <=, >= and == create Constraints.
```
x = Variable(5, 5)
# Equality constraint
x == 0
# Greater than/ equal to constraint
x >= 1
```
If a constraint is specified as strictly greater than or less than, it will be converted to a >= or <= constraint respectively. If a strict inequality is needed, one way to do it would be as follows:
```
x = Variable()
slack = Variable()
constraints = [x + slack >= 0, slack >= 1e-4]
```

### Objective
The objective of the problem is a scalar expression to be maximized or minimized by using `maximize` or `minimize` respectively. Feasibility problems are also allowed by either giving a constant as the expression, or using `problem = satisfy(constraints)`.

### Problem
A problem is an objective and a list of constraints. These are constructed using the form
```problem = minimize(objective, constraints)```
or
```problem = maximize(objective, constraints)```
The constraints can be added at any time before the problem is solved.
```
# No constraints given
problem = minimize(objective)
# Add some constraint
problem.constraints += constraint
# Add many more constraints
problem.constraints += [constraint1, constraint2]
```
A problem can be solved by calling `solve!`:
```
solve!(problem)
```

After the problem is solved, the status can be checked by `problem.status`, which can be `:Optimal`, `:Infeasible`, `:Unbounded`, `:Indeterminate` or `:Error`. If the status is `:Optimal`, `problem.optval` will have the optimum value of the problem. Each variable has a `value` that can be used to access the variables optimum value. The optimum value of expressions can also be found by calling the `evaluate()` function of the expression as follows: `evaluate(expr)`. <!--The dual values are stored with the respective constraints and can be accessed as `problem.constraints[idx].dual_value`.-->


## Supported operations
Convex.jl currently supports the following operations. Except where explicitly noted below, they work seamlessly for scalars, vectors and matrices. These atomic operations ("atoms") may be composed according to the [DCP](dcp.stanford.edu) composition rules to form new convex, concave, or affine expressions.

### Affine atoms

These atoms are affine in their arguments.

 - addition, subtraction, multiplication, division: `+, -, /, *`
 - indexing into vectors and matrices: `x[1:4, 2:3]`
 - k-th diagonal of a matrix: `diag(x, k)`
 - transpose: `x'`
 - dot product: `x' * y` or `dot(x, y)`
 - reshape, vec: `reshape(x, 2, 3)` or `vec(x)`
 - minimum, maximum element of a vector or matrix: `maximum(x)`
 - horizontal and vertical stacking: `hcat(x, y); vcat(x, y)`

### Elementwise atoms

These atoms are applied elementwise to their arguments, returning an expression of the same size.

atom | description | vexity | slope | implicit constraint
-----|--------|--------|------- |-------
`min(x,y)` | $min(x,y)$ | convex | increasing | none
`max(x,y)` | $min(x,y)$ | convex | increasing | none
`pos(x)` | $max(x,0)$ | convex | increasing | none
`neg(x)` | $max(-x,0)$ | convex | decreasing | none
`inv_pos(x)` | $1/max(x,0)$ | convex | decreasing | $x>0$
`sqrt(x)` | $sqrt(x)$ | convex | decreasing | $x>0$
`square(x)`, `x^2` | $x^2$ | convex | increasing on $x \ge 0$, decreasing on $x \le 0$ | none
`abs(x)` | $abs(x)$ | convex | increasing on $x \ge 0$, decreasing on $x \le 0$ | none
`geo_mean(x, y)` | $\sqrt{xy}$ | concave | increasing | $x \ge 0$, $y \ge 0$

### Vector and Matrix atoms

These atoms take vector or matrix arguments and return scalar expressions.

atom | description | vexity | slope | implicit constraint
-----|--------|--------|------- |-------
`norm(x, p)` | $(\sum x_i^p)^{1/p}$ | convex | increasing on $x \ge 0$, decreasing on $x \le 0$ | `p = 1, 2, Inf`
`vecnorm(x, p)` | $(\sum x_{ij}^p)^{1/p}$ | convex | increasing on $x \ge 0$, decreasing on $x \le 0$ | `p = 1, 2, Inf`
`quad_form(x,P)` | $x^T P x$ | convex in $X$, affine in $P$ | increasing on $x \ge 0$, decreasing on $x \le 0$, increasing in $P$ | either $x$ or $P$ must be constant
`quad_over_lin(x, y)` | $x^T x/y$ | convex | increasing on $x \ge 0$, decreasing on $x \le 0$, decreasing in $y$ | $y > 0$
`sum_squares(x)` | $\sum x_i^2$ | convex | increasing on $x \ge 0$, decreasing on $x \le 0$ | none

### Promotion
When an atom or constraint is applied to a scalar and a higher dimensional variable, the scalars are promoted. For example, we can do `max(x, 0)` gives an expression with the shape of `x` whose elements are the maximum of the corresponding element of `x` and `0`.

## Examples
A number of very simple can be found in test/test.jl. More sophisticated examples, along with plots can be found in the examples/ directory.
Here are a few simple examples to start with:

* Dot Product
```
x = Variable(2)
A = 1.5 * eye(2)
p = minimize(dot([2.0; 2.0], x), A * x >= [1.1; 1.1])
solve!(p)
println(p.optval)
println(x.value)
```

* Matrix Variables
```
X = Variable(2, 2)
c = ones(2, 1)
p = minimize(c' * X * c, X >= ones(2, 2))
solve!(p)
println(X.value)
```

* Promotion of scalar variables and constants when present with matrices
```
N = 20
x = Variable(1) # x is a scalar variable
y = Variable(N, N) # y is a 20 x 20 matrix variavble
c = ones(N, 1)
# We can add scalar variables to matrix variables.
# The following line is equivalent to c' * (y + eye(N) * x) * c
# Similar overloading is done in other cases
objective = c' * (y + x) * c
<<<<<<< HEAD
p = minimize(objective, [x >= 3, 2y >= 0, y <= x])
=======
p = minimize(objective, x >= 3, 2y >= 0, y <= x)
>>>>>>> f0e4d3ae
solve!(p)
```

* Indexing and Transpose
```
rows = 6
cols = 8
n = 2
X = Variable(rows, cols)
A = randn(rows, cols)
c = rand(1, n)
p = minimize(c * X[1:n, 5:5+n-1]' * c', X >= A)
solve!(p)
```

* Sum and Concatenation
```
x = Variable(4, 4)
y = Variable(4, 6)
p = maximize(sum(x) + sum(y), hcat(x, y) <= 2)
solve!(p)
```

* Minimum
```
x = Variable(10, 10)
y = Variable(10, 10)
a = rand(10, 10)
b = rand(10, 10)
p = maximize(minimum(min(x, y)), x <= a, y <= b)
solve!(p)
```

* Norm-Infinity
```
x = Variable(3)
p = minimize(norm(x, Inf), -2 <= x, x <= 1)
solve!(p)
```

## Credits
Currently, Convex.jl is developed and maintained by:
- [Jenny Hong](http://www.stanford.edu/~jyunhong/)
- [Karanveer Mohan](http://www.stanford.edu/~kvmohan/)
- [Madeleine Udell](http://www.stanford.edu/~udell/)
- [David Zeng](http://www.stanford.edu/~dzeng0/)

In addition to development, we'd like to give a huge thanks to:
- [Stephen Boyd](http://www.stanford.edu/~boyd/): Professor of Electrical Engineering, Stanford University. He is also the co-author of the book [Convex Optimization](http://www.stanford.edu/~boyd/books.html). We thank Professor Boyd for his continuous input and support.
- [Steven Diamond](http://www.stanford.edu/~stevend2/): Convex.jl started out as a wrapper around Steven Diamond's [ConvexPY](https://github.com/cvxgrp/cvxpy) and its design has been inspired from ConvexPY. We greatly appreciate Steven Diamond's experienced and continual guidance. In addition, Steven Diamond also wrote http://dcp.stanford.edu/ to teach disciplined convex programming, a useful resource for Convex.jl users.<|MERGE_RESOLUTION|>--- conflicted
+++ resolved
@@ -4,11 +4,7 @@
 [![Build Status](https://travis-ci.org/cvxgrp/Convex.jl.png)](https://travis-ci.org/cvxgrp/Convex.jl)
 -->
 
-<<<<<<< HEAD
-Convex.jl is a julia package for [Disciplined Convex Programming](http://dcp.stanford.edu/). Note that Convex.jl was previously called CVX.jl. This package is under active development; interfaces are not guaranteed to be stable, and bugs should be expected. We'd love bug reports and feature requests!
-=======
 Convex.jl is a julia package for [Disciplined Convex Programming](http://dcp.stanford.edu/). Note that Convex.jl was previously called CVX.jl. This package is under active development; interfaces are not guaranteed to be stable, and bugs should be expected. Nevertheless, we try to fix problems that come up as swiftly as we can. We'd love bug reports and feature requests!
->>>>>>> f0e4d3ae
 
 ## Table of Contents
 - [Introduction](#user-content-introduction)
@@ -63,10 +59,6 @@
 ## Installation
 ```
 Pkg.clone("https://github.com/cvxgrp/Convex.jl.git")
-<<<<<<< HEAD
-Pkg.clone("git@github.com:karanveerm/ECOS.jl.git")
-Pkg.build("ECOS")
-=======
 Pkg.clone("https://github.com/karanveerm/ECOS.jl.git")
 Pkg.build("ECOS")
 ```
@@ -75,7 +67,6 @@
 ```
 Pkg.clone("https://github.com/karanveerm/SCS.jl.git")
 Pkg.build("SCS")
->>>>>>> f0e4d3ae
 ```
 You might have to restart Julia.
 Please file an issue in case you run into problems during installation. We'll be glad to help!
@@ -242,11 +233,7 @@
 # The following line is equivalent to c' * (y + eye(N) * x) * c
 # Similar overloading is done in other cases
 objective = c' * (y + x) * c
-<<<<<<< HEAD
-p = minimize(objective, [x >= 3, 2y >= 0, y <= x])
-=======
 p = minimize(objective, x >= 3, 2y >= 0, y <= x)
->>>>>>> f0e4d3ae
 solve!(p)
 ```
 
