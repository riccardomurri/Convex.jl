--- conflicted
+++ resolved
@@ -42,15 +42,6 @@
 solve!(p)
 @test_approx_eq_eps p.optval 1 TOL
 
-<<<<<<< HEAD
-# Not symmetric
-y = Semidefinite(3, is_symmetric=false)
-p = minimize(y[1, 2], y[2, 1] == 1, y[1, 2] >= -1000)
-solve!(p)
-@test_approx_eq_eps p.optval -1000 TOL
-
-=======
->>>>>>> 58de5b65
 # trace
 y = Variable((3, 3), :Semidefinite)
 p = minimize(trace(y), y[2,1]<=4, y[2,2]>=3)
