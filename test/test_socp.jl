using Convex
using FactCheck

TOL = 1e-3

facts("SOCP Atoms") do

  context("norm 2 atom") do
    x = Variable(2, 1)
    A = [1 2; 2 1; 3 4]
    b = [2; 3; 4]
    p = minimize(norm2(A * x + b))
    @fact vexity(p) --> ConvexVexity()
    solve!(p)
    @fact p.optval --> roughly(0.64888, TOL)
    @fact evaluate(norm2(A * x + b)) --> roughly(0.64888, TOL)

    x = Variable(2, 1)
    A = [1 2; 2 1; 3 4]
    b = [2; 3; 4]
    lambda = 1
    p = minimize(norm2(A * x + b) + lambda * norm2(x), x >= 1)
    @fact vexity(p) --> ConvexVexity()
    solve!(p)
    @fact p.optval --> roughly(14.9049, TOL)
    @fact evaluate(norm2(A * x + b) + lambda * norm2(x)) --> roughly(14.9049, TOL)

    x = Variable(2)
    p = minimize(norm2([x[1] + 2x[2] + 2, 2x[1] + x[2] + 3, 3x[1]+4x[2] + 4]) + lambda * norm2(x), x >= 1)
    @fact vexity(p) --> ConvexVexity()
    solve!(p)
    @fact p.optval --> roughly(14.9049, TOL)
    @fact evaluate(norm2(A * x + b) + lambda * norm2(x)) --> roughly(14.9049, TOL)

    x = Variable(2, 1)
    A = [1 2; 2 1; 3 4]
    b = [2; 3; 4]
    lambda = 1
    p = minimize(norm2(A * x + b) + lambda * norm_1(x), x >= 1)
    @fact vexity(p) --> ConvexVexity()
    solve!(p)
    @fact p.optval --> roughly(15.4907, TOL)
    @fact evaluate(norm2(A * x + b) + lambda * norm_1(x)) --> roughly(15.4907, TOL)
  end

  context("frobenius norm atom") do
    m = Variable(4, 5)
    c = [m[3, 3] == 4, m >= 1]
    p = minimize(vecnorm(m, 2), c)
    @fact vexity(p) --> ConvexVexity()
    solve!(p)
    @fact p.optval --> roughly(sqrt(35), TOL)
    @fact evaluate(vecnorm(m, 2)) --> roughly(sqrt(35), TOL)
  end

  context("quad over lin atom") do
    x = Variable(3, 1)
    A = [2 -3 5; -2 9 -3; 5 -8 3]
    b = [-3; 9; 5]
    c = [3 2 4]
    d = -3
    p = minimize(quadoverlin(A*x + b, c*x + d))
    @fact vexity(p) --> ConvexVexity()
    solve!(p)
    @fact p.optval --> roughly(17.7831, TOL)
    @fact evaluate(quadoverlin(A*x + b, c*x + d))[1] --> roughly(17.7831, TOL)
  end

  context("sum squares atom") do
    x = Variable(2, 1)
    A = [1 2; 2 1; 3 4]
    b = [2; 3; 4]
    p = minimize(sumsquares(A*x + b))
    @fact vexity(p) --> ConvexVexity()
    solve!(p)
    @fact p.optval --> roughly(0.42105, TOL)
    @fact evaluate(sumsquares(A*x + b))[1] --> roughly(0.42105, TOL)
  end

  context("square atom") do
    x = Variable(2, 1)
    A = [1 2; 2 1; 3 4]
    b = [2; 3; 4]
    p = minimize(sum(square(A*x + b)))
    @fact vexity(p) --> ConvexVexity()
    solve!(p)
    @fact p.optval --> roughly(0.42105, TOL)
    @fact evaluate(sum(square(A*x + b))) --> roughly(0.42105, TOL)


    x = Variable(2, 1)
    A = [1 2; 2 1; 3 4]
    b = [2; 3; 4]
    expr = A * x + b
<<<<<<< HEAD
    p = minimize(sum(expr * expr))
    @fact vexity(p) --> ConvexVexity()
    solve!(p)
    @fact p.optval --> roughly(0.42105, TOL)
    @fact evaluate(sum(expr * expr)) --> roughly(0.42105, TOL)

    x = Variable(2, 1)
    A = [1 2; 2 1; 3 4]
    b = [2; 3; 4]
    expr = A * x + b
    p = minimize(sum(expr.^2))
    @fact vexity(p) --> ConvexVexity()
    solve!(p)
    @fact p.optval --> roughly(0.42105, TOL)
    @fact evaluate(sum(expr.^2)) --> roughly(0.42105, TOL)
=======
    p = minimize(sum(expr .* expr))
    @fact vexity(p) => ConvexVexity()
    solve!(p)
    @fact p.optval => roughly(0.42105, TOL)
    @fact evaluate(sum(expr .* expr)) => roughly(0.42105, TOL)
>>>>>>> 991f139d
  end

  context("inv pos atom") do
    x = Variable(4)
    p = minimize(sum(invpos(x)), invpos(x) < 2, x > 1, x == 2, 2 == x)
    @fact vexity(p) --> ConvexVexity()
    solve!(p)
    @fact p.optval --> roughly(2, TOL)
    @fact evaluate(sum(invpos(x))) --> roughly(2, TOL)

    x = Variable(3)
    p = minimize(sum([3,6,9]./x), x<=3)
    solve!(p)
    @fact x.value --> roughly(3*ones(3,1), TOL)
    @fact p.optval --> roughly(6, TOL)
    @fact evaluate(sum([3,6,9]./x)) --> roughly(6, TOL)

    x = Variable()
    p = minimize(sum([3,6,9]/x), x<=3)
    solve!(p)
    @fact x.value --> roughly(3, TOL)
    @fact p.optval --> roughly(6, TOL)    
    @fact evaluate(sum([3,6,9]/x)) --> roughly(6, TOL)    
  end

  context("geo mean atom") do
    x = Variable(2)
    y = Variable(2)
    p = minimize(geomean(x, y), x >= 1, y >= 2)
    # not DCP compliant
    @fact vexity(p) --> ConcaveVexity()
    p = maximize(geomean(x, y), 1 < x, x < 2, y < 2)
    # Just gave it a vector as an objective, not okay
    @fact_throws solve!(p)

    p = maximize(sum(geomean(x, y)), 1 < x, x < 2, y < 2)
    solve!(p)
    @fact p.optval --> roughly(4, TOL)
    @fact evaluate(sum(geomean(x, y))) --> roughly(4, TOL)
  end

  context("sqrt atom") do
    x = Variable()
    p = maximize(sqrt(x), 1 >= x)
  end

  context("quad form atom") do
    x = Variable(3, 1)
    A = [0.8608 0.3131 0.5458; 0.3131 0.8584 0.5836; 0.5458 0.5836 1.5422]
    p = minimize(quadform(x, A), [x >= 1])
    @fact vexity(p) --> ConvexVexity()
    solve!(p)
    @fact p.optval --> roughly(6.1464, TOL)
    @fact evaluate(quadform(x, A))[1] --> roughly(6.1464, TOL)

    x = Variable(3, 1)
    A = -1.0*[0.8608 0.3131 0.5458; 0.3131 0.8584 0.5836; 0.5458 0.5836 1.5422]
    c = [3 2 4]
    p = maximize(c*x , [quadform(x, A) >= -1])
    @fact vexity(p) --> ConvexVexity()
    solve!(p)
    @fact p.optval --> roughly(3.7713, TOL)
    @fact evaluate(quadform(x, A))[1] --> roughly(-1, TOL)
  end

  context("huber atom") do
    x = Variable(3)
    p = minimize(sum(huber(x, 1)), x >= 2)
    @fact vexity(p) --> ConvexVexity()
    solve!(p)
    @fact p.optval --> roughly(9, TOL)
    @fact evaluate(sum(huber(x, 1))) --> roughly(9, TOL)
  end

  context("rational norm atom") do
    A = [1 2 3; -1 2 3];
    b = A * ones(3);
    x = Variable(3);
    p = minimize(norm(x, 4.5), [A * x == b]);
    @fact vexity(p) --> ConvexVexity()
    # Solution is approximately x = [1, .93138, 1.04575]
    solve!(p)
    @fact p.optval --> roughly(1.2717, TOL)
    @fact evaluate(norm(x, 4.5)) --> roughly(1.2717, TOL)
  end

  context("rational norm dual norm") do
    v = [0.463339, 0.0216084, -2.07914, 0.99581, 0.889391];
    x = Variable(5);
    q = 1.379;  # q norm constraint that generates many inequalities
    qs = q / (q - 1);  # Conjugate to q
    p = minimize(x' * v);
    p.constraints += (norm(x, q) <= 1);
    @fact vexity(p) --> ConvexVexity()
    solve!(p)  # Solution is -norm(v, q / (q - 1))
    @fact p.optval --> roughly(-2.144087, TOL)
    @fact sum(evaluate(x' * v)) --> roughly(-2.144087, TOL)
    @fact evaluate(norm(x, q)) --> roughly(1, TOL)
    @fact sum(evaluate(x' * v)) --> roughly(-sum(abs(v).^qs)^(1/qs), TOL);
  end

  context("rational norm atom sum") do
    A = [-0.719255  -0.229089;
         -1.33632   -1.37121;
         0.703447  -1.4482];
    b = [-1.82041, -1.67516, -0.866884];
    q = 1.5;
    xvar = Variable(2);
    p = minimize(.5 * sumsquares(xvar) + norm(A * xvar - b, q));
    @fact vexity(p) --> ConvexVexity();
    solve!(p)
    # Compute gradient, check it is zero(ish)
    x_opt = xvar.value;
    margins = A * x_opt - b;
    qs = q / (q - 1);  # Conjugate
    denom = sum(abs(margins).^q)^(1/qs);
    g = x_opt + A' * (abs(margins).^(q-1) .* sign(margins)) / denom;
    @fact p.optval --> roughly(1.7227, TOL);
    @fact norm(g, 2)^2 --> roughly(0, TOL);
  end

  context("norm consistent with Base") do
    A = randn(4, 4)
    x = Variable(4, 4)
    x.value = A
    @fact evaluate(norm(x)) --> roughly(norm(A), TOL);
    @fact evaluate(norm(x, 1)) --> roughly(norm(A, 1), TOL);
    @fact evaluate(norm(x, 2)) --> roughly(norm(A, 2), TOL);
    @fact evaluate(norm(x, Inf)) --> roughly(norm(A, Inf), TOL);
    @fact evaluate(vecnorm(x, 1)) --> roughly(norm(vec(A), 1), TOL);
    @fact evaluate(vecnorm(x, 2)) --> roughly(norm(vec(A), 2), TOL);
    @fact evaluate(vecnorm(x, 7)) --> roughly(norm(vec(A), 7), TOL);
    @fact evaluate(vecnorm(x, Inf)) --> roughly(norm(vec(A), Inf), TOL);
  end
end<|MERGE_RESOLUTION|>--- conflicted
+++ resolved
@@ -87,18 +87,6 @@
     @fact p.optval --> roughly(0.42105, TOL)
     @fact evaluate(sum(square(A*x + b))) --> roughly(0.42105, TOL)
 
-
-    x = Variable(2, 1)
-    A = [1 2; 2 1; 3 4]
-    b = [2; 3; 4]
-    expr = A * x + b
-<<<<<<< HEAD
-    p = minimize(sum(expr * expr))
-    @fact vexity(p) --> ConvexVexity()
-    solve!(p)
-    @fact p.optval --> roughly(0.42105, TOL)
-    @fact evaluate(sum(expr * expr)) --> roughly(0.42105, TOL)
-
     x = Variable(2, 1)
     A = [1 2; 2 1; 3 4]
     b = [2; 3; 4]
@@ -108,13 +96,12 @@
     solve!(p)
     @fact p.optval --> roughly(0.42105, TOL)
     @fact evaluate(sum(expr.^2)) --> roughly(0.42105, TOL)
-=======
+
     p = minimize(sum(expr .* expr))
     @fact vexity(p) => ConvexVexity()
     solve!(p)
     @fact p.optval => roughly(0.42105, TOL)
     @fact evaluate(sum(expr .* expr)) => roughly(0.42105, TOL)
->>>>>>> 991f139d
   end
 
   context("inv pos atom") do
