--- conflicted
+++ resolved
@@ -99,19 +99,11 @@
     @fact p.optval --> roughly(0.42105, TOL)
     @fact evaluate(sum(expr^2)) --> roughly(0.42105, TOL)
 
-<<<<<<< HEAD
-    p = minimize(sum(dot(*)(expr, expr))) # elementwise *
-    @fact vexity(p) --> ConvexVexity()
-    solve!(p)
-    @fact p.optval --> roughly(0.42105, TOL)
-    @fact evaluate(sum(dot(*)(expr, expr))) --> roughly(0.42105, TOL)
-=======
     p = minimize(sum(expr.*expr))
     @fact vexity(p) --> ConvexVexity()
     solve!(p)
     @fact p.optval --> roughly(0.42105, TOL)
     @fact evaluate(sum(expr.*expr)) --> roughly(0.42105, TOL)
->>>>>>> 15594595
   end
 
   context("inv pos atom") do
