--- conflicted
+++ resolved
@@ -218,22 +218,14 @@
     @fact evaluate(sum(dot(*)(x,eye(3)))) --> roughly(3, TOL)
 
     x = Variable(5, 5)
-<<<<<<< HEAD
-    p = minimize(x[1, 1], dot(*)(3,x) >= 3)
-=======
     p = minimize(x[1, 1], 3.*x >= 3)
->>>>>>> 15594595
     @fact vexity(p) --> AffineVexity()
     solve!(p)
     @fact p.optval --> roughly(1, TOL)
     @fact evaluate(x[1, 1])[1] --> roughly(1, TOL)
 
     x = Variable(3,1)
-<<<<<<< HEAD
-    p = minimize(sum(dot(*)(ones(3,3), x)), x>=1)
-=======
     p = minimize(sum(ones(3,3).* x), x>=1)
->>>>>>> 15594595
     @fact vexity(p) --> AffineVexity()
     solve!(p)
     @fact p.optval --> roughly(9, TOL)
