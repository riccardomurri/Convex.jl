--- conflicted
+++ resolved
@@ -139,14 +139,8 @@
     @fact vexity(p) => ConvexVexity()
     solve!(p)
     @fact p.optval => roughly(19, TOL)
-<<<<<<< HEAD
-    @fact x.value[1] => roughly(2, TOL)
-    @fact x.value[4] => roughly(1, TOL)
-    @fact evaluate(dot_sort(x, [1,2,3,4])) => roughly(19, TOL)
-=======
     @fact vec(x.value) => roughly([2; 2; 2; 1], TOL)
     @fact evaluate(dot_sort(x, [1, 2, 3, 4])) => roughly(19, TOL)
->>>>>>> b74b5054
 
     x = Variable(2, 2)
     p = minimize(dot_sort(x, [1 2; 3 4]), sum(x) >= 7, x >= 0, x <= 2, x[2, 2] <= 1)
