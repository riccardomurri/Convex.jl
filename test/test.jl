using CVX

TOLERANCE = .0001

# Test 1
x = Variable(1)
p = minimize(-x, [x <= 0])
solve!(p)
@assert abs(p.optval - 0) <= TOLERANCE

# Test 2
x = Variable(1)
p = minimize(x, [x >= 2, x <= 4])
solve!(p)
@assert abs(p.optval - 2) <= TOLERANCE

# Test 3
x = Variable(1)
p = minimize(2.0 * x, [x >= 2, x <= 4])
solve!(p)
@assert abs(p.optval - 4) <= TOLERANCE

# Test 4
x = Variable(2)
constr = x >= [1.1; 1.1]
p = minimize(dot([2.0; 2.0], x), constr)
solve!(p)
@assert abs(p.optval - 4.4) <= TOLERANCE

# Test 5
x = Variable(2)
A = 1.5 * eye(2)
p = minimize(dot([2.0; 2.0], x), [A * x >= [1.1; 1.1]])
solve!(p)
@assert abs(p.optval - 2.9333) <= TOLERANCE

# Test 6
x = Variable(1)
y = Variable(1)
p = minimize(x + y, [x >= 3, y >= 2])
solve!(p)
@assert abs(p.optval - 5) <= TOLERANCE

# Test 7
x = Variable(1)
y = Variable(1)
p = minimize(2.0*x - 5.0*y, [100.0 <= x, x <= 200.0, 80.0 <= y, y <= 170.0, y >= -x])
solve!(p)
@assert abs(p.optval + 650) <= TOLERANCE

# Test 8
x = Variable(2)
p = minimize(x[1] + x[2], [x >= 1])
solve!(p)
@assert abs(p.optval - 2) <= TOLERANCE

# Test 9
y = Variable(1)
x = Variable(3)
z = [1.0, 2.0, 3.0] * y
k = -y * [1.0, 2.0, 3.0]
c = [y <= 3.0, y >= 0.0, x >= ones(3), k <= x, x <= z]
o = 3 * y
p = Problem(:minimize,o,c)
solve!(p)
@assert abs(p.optval - 3) < TOLERANCE

# Test 10
X = Variable(2, 2)
c = ones(2, 1)
p = minimize(c' * X * c, [X >= ones(2, 2)])
solve!(p)
@assert abs(p.optval - 4) < TOLERANCE

# Test 11
p = maximize(c' * X * c, [X <= [1 2; 3 4]])
solve!(p)
@assert abs(p.optval - 10) < TOLERANCE

# Test 12
X = Variable(2, 2)
I = Constant(eye(2))
c = ones(2, 1)
p = maximize(c' * (eye(2) + X + I .+ 1) * c, [X + ones(2, 2) <= [1 2; 3 4]])
solve!(p)
@assert abs(p.optval - 14) < TOLERANCE

# Test 13
x = Variable(1)
p = minimize(x, [x >= eye(2)])
solve!(p)
@assert abs(p.optval - 1) < TOLERANCE

# Test 14
x = Variable(1)
p = minimize(x, [x .+ eye(2) >= eye(2)])
solve!(p)
@assert abs(p.optval - 0) < TOLERANCE

# Test 15
x = Variable(1)
c = ones(2, 1)
p = minimize(c' * (x .+ eye(2)) * c, [x .+ eye(3) >= 2 * eye(3), -eye(4) < x])
solve!(p)
@assert abs(p.optval - 6) < TOLERANCE

# Test 16
N = 20
x = Variable(1)
y = Variable(N, N)
c = ones(N, 1)
p = minimize(c' * (y .+ x) * c, [x >= 3, 2y >= 0, y <= x])
solve!(p)
@assert abs(p.optval - 1200) < TOLERANCE

# Test 17
x = Variable(2)
c = ones(2, 1)
p = minimize(x' * c, x >= 1)
solve!(p)
@assert abs(p.optval - 2) < TOLERANCE

# Test 18
rows = 2
cols = 3
r = rand(rows, cols)
r_2 = rand(cols, rows)
x = Variable(rows, cols)
c = ones(1, cols)
d = ones(rows, 1)
p = minimize(c * x' * d + d' * x * c' + (c * x''''' * d)',
            [x' >= r_2, x >= r, x''' >= r_2, x'' >= r]);
solve!(p)
s = Base.sum(Base.max(r, r_2')) * 3
@assert abs(p.optval - s) < TOLERANCE

# Test 19
rows = 6
cols = 8
n = 2
X = Variable(rows, cols)
A = randn(rows, cols)
c = rand(1, n)
p = minimize(c * X[1:n, 5:5+n-1]' * c', X >= A)
solve!(p);
s = c * A[1:n, 5:5+n-1]' * c'
@assert abs(p.optval - s[1]) < TOLERANCE

# Test 20
x = Variable(1, 10)
p = minimize(sum(x[2:5]), x >= [1 2 3 4 5 6 7 8 9 10])
solve!(p)
@assert abs(p.optval - 14) < TOLERANCE

# Test 21
x = Variable(10)
a = rand(10, 1)
p = maximize(sum(x[2:6]), x <= a)
solve!(p)
@assert abs(p.optval - sum(a[2:6])) < TOLERANCE

# Test 22
x = Variable(10)
a = rand(10, 1)
p = minimize(max(x), x >= a)
solve!(p)
@assert abs(p.optval - Base.maximum(a)) < TOLERANCE

# Test 23
x = Variable(10, 10)
y = Variable(10, 10)
a = rand(10, 10)
b = rand(10, 10)
p = minimize(max(max(x, y)), [x >= a, y >= b])
solve!(p)
max_a = Base.maximum(a)
max_b = Base.maximum(b)
@assert abs(p.optval - Base.max(max_a, max_b)) < TOLERANCE

# Test 24
x = Variable(1)
a = rand(10, 10)
p = maximize(min(x), x <= a)
solve!(p)
@assert abs(p.optval - Base.minimum(a)) < TOLERANCE

# Test 25
x = Variable(10, 10)
y = Variable(10, 10)
a = rand(10, 10)
b = rand(10, 10)
p = maximize(min(min(x, y)), [x <= a, y <= b])
solve!(p)
min_a = Base.minimum(a)
min_b = Base.minimum(b)
@assert abs(p.optval - Base.min(min_a, min_b)) < TOLERANCE

# Test 26
x = Variable(3)
a = [-2; 1; 2]
p = minimize(sum(pos(x)), [x >= a, x <= 2])
solve!(p)
@assert abs(p.optval - 3) < TOLERANCE

# Test 27
x = Variable(3)
p = minimize(norm_inf(x), [-2 <= x, x <= 1])
solve!(p)
@assert abs(p.optval) < TOLERANCE

# Test 28
x1 = Variable(1)
x2 = Variable(1)
p = minimize(4x1 + x2,
            [3x1 + x2 == 3, 4x1 + 3x2 >= 6, x1 + 2x2 <=3, x1 >=0, x2 >=0])
solve!(p)
@assert abs(p.optval - 3.6) < TOLERANCE

# Test 29
x = Variable(4, 4)
y = Variable(4, 6)
p = maximize(sum(x) + sum(y), [hcat(x, y) <= 2])
solve!(p)
@assert abs(p.optval - 80) < TOLERANCE

# Test 30
x = Variable(4, 4)
y = Variable(4, 6)
p = maximize(sum(x) + sum(y), [vertcat(x, y') <= 2])
solve!(p)
@assert abs(p.optval - 80) < TOLERANCE

# Test 31
x = Variable(4, 4)
y = Variable(4, 6)
z = Variable(1)
c = ones(4, 1)
d = 2 * ones(6, 1)
constraints = [hcat(x, y) <= 2, z <= 0, z <= x, 2z >= -1]
objective = sum(x .+ z) + min(y) + c' * y * d
p = maximize(objective, constraints)
solve!(p)
@assert abs(p.optval - 130) < TOLERANCE

# Test 32
x = Variable(2, 1)
A = [1 2; 2 1; 3 4]
b = [2; 3; 4]
p = minimize(norm_2(A * x + b))
solve!(p)
@assert abs(p.optval - 0.64888) < TOLERANCE

# Test 33
x = Variable(2, 1)
A = [1 2; 2 1; 3 4]
b = [2; 3; 4]
lambda = 1
p = minimize(norm_2(A * x + b) + lambda * norm_2(x), x >= 1)
solve!(p)
@assert abs(p.optval - 14.9049) < TOLERANCE

# Test 34
x = Variable(2, 1)
A = [1 2; 2 1; 3 4]
b = [2; 3; 4]
p = minimize(sum_squares(A*x + b))
solve!(p)
@assert abs(p.optval - 0.42105) < TOLERANCE

# Test 35
x = Variable(3)
p = minimize(sum(abs(x)), [-2 <= x, x <= 1])
solve!(p)
@assert abs(p.optval) < TOLERANCE

# Test 36
x = Variable(2, 1)
A = [1 2; 2 1; 3 4]
b = [2; 3; 4]
lambda = 1
p = minimize(norm_2(A * x + b) + lambda * norm_1(x), x >= 1)
solve!(p)
@assert abs(p.optval - 15.4907) < TOLERANCE

# Test 37
x = Variable(3, 1)
A = [0.8608 0.3131 0.5458; 0.3131 0.8584 0.5836; 0.5458 0.5836 1.5422]
p = minimize(quad_form(x, A), [x >= 1])
solve!(p)
@assert abs(p.optval - 6.1464) < TOLERANCE

# Test 38
x = Variable(3, 1)
A = -1.0*[0.8608 0.3131 0.5458; 0.3131 0.8584 0.5836; 0.5458 0.5836 1.5422]
c = [3 2 4]
p = maximize(c*x , [quad_form(x, A) >= -1])
solve!(p)
@assert abs(p.optval - 3.7713) < TOLERANCE

# Test 39
x = Variable(3, 1)
A = [2 -3 5; -2 9 -3; 5 -8 3]
b = [-3; 9; 5]
c = [3 2 4]
d = -3
p = minimize(quad_over_lin(A*x + b, c*x + d))
solve!(p)

# Test 40
x = Variable(4, 4)
c = ones(16, 1)
reshaped = reshape(x, 16, 1)
a = [1:16]
p = minimize(c' * reshaped, reshaped >= a)
solve!(p)
@assert abs(p.optval - 136) < TOLERANCE

# Test 41
x = Variable(4, 4)
p = minimize(sum(diag(x)), x >= 2)
solve!(p)
@assert abs(p.optval - 8) < TOLERANCE

# Test 42
m = Variable(4, 5)
c = [m[3, 3] == 4, m >= 1]
p = minimize(norm(m, :fro), c)
solve!(p)
@assert abs(m.value[1, 1] - 1) < TOLERANCE
<<<<<<< HEAD

# Test 43
x = Variable()
y = Variable(4)
p = minimize(x + sum(y), [x == 1, y == 3])
solve!(p)
@assert abs(p.optval - 13) < TOLERANCE
=======
>>>>>>> 85b622eb

# x = Variable(1)
# p = minimize(x, [eye(2) + x >= ones(2, 2)])
# solve!(p)
# p = minimize(y, [X >= 1, y >= X])
# println(x.value)
# @assert x.value - y.value*[1.0,2.0,3.0] <= 0

# try some atoms
#y = Variable()
#p = Problem(:minimize,abs(y),[y >= 1])
#@assert abs(solve!(p) - 1) <= TOLERANCE

# x = Variable()
# p = Problem(:minimize,kl_div(x,y),[y >= 1 , x <= 0])
# print
# @assert abs(solve!(p) - 1) <= TOLERANCE<|MERGE_RESOLUTION|>--- conflicted
+++ resolved
@@ -327,7 +327,6 @@
 p = minimize(norm(m, :fro), c)
 solve!(p)
 @assert abs(m.value[1, 1] - 1) < TOLERANCE
-<<<<<<< HEAD
 
 # Test 43
 x = Variable()
@@ -335,8 +334,6 @@
 p = minimize(x + sum(y), [x == 1, y == 3])
 solve!(p)
 @assert abs(p.optval - 13) < TOLERANCE
-=======
->>>>>>> 85b622eb
 
 # x = Variable(1)
 # p = minimize(x, [eye(2) + x >= ones(2, 2)])
