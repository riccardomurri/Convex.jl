--- conflicted
+++ resolved
@@ -39,11 +39,7 @@
   return abs.(evaluate(x.children[1]))
 end
 
-<<<<<<< HEAD
-function conic_form!(x::AbsAtom, unique_conic_forms::UniqueConicForms)
-=======
 function conic_form!(x::AbsAtom, unique_conic_forms::UniqueConicForms=UniqueConicForms())
->>>>>>> 15594595
   if !has_conic_form(unique_conic_forms, x)
     c = x.children[1]
     t = Variable(size(c))
