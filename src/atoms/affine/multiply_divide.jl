export *, /

# TODO: Handle .* and ./

# For constants, just multiply their values
function *(x::Constant, y::Constant)
  return Constant(x.value * y.value)
end

# Multiplication of an AbstractCvxExpr `y` with a Constant `x` to the left
# 1. If the constant is 1 x 1, we simply multiply it by ones(size of `y`)
# 2. If the sizes are suitable for multiplication, we then need to handle matrix
# variables. This is done using Kroneckor products. See details here:
# http://en.wikipedia.org/wiki/Vectorization_(mathematics)
# 3. If size of `y` is 1 x 1, we remember that x * y will ultimately be vectorized
# This knowledge allows us to simply have the canonical form in this case as
# If w = x * y, I * w - vectorized(x) * y = 0
function *(x::Constant, y::AbstractCvxExpr)

  if x.size[2] != y.size[1] && x.size == (1, 1)
    x = Constant(speye(y.size[1]) * x.value[1], x.sign)
  end

  if x.size[2] == y.size[1]
    sz = (x.size[1], y.size[2])
    this = CvxExpr(:*, [x, y], promote_vexity_multiply(x, y), promote_sign_multiply(x, y), sz)

    # Kronecker product for vectorized multiplication
    vectorized_mul = kron(speye(sz[2]), -x.value)

    coeffs = VecOrMatOrSparse[speye(get_vectorized_size(sz)), vectorized_mul]
    vars = [this.uid, y.uid]
    constant = spzeros(get_vectorized_size(sz), 1)
    canon_constr_array = [CanonicalConstr(coeffs, vars, constant, true, false)]

    this.canon_form = ()->append!(canon_constr_array, y.canon_form())

    this.evaluate = ()->x.evaluate() * y.evaluate()
    return this

  elseif y.size == (1, 1)
    this = CvxExpr(:*, [x, y], promote_vexity_multiply(x, y), promote_sign_multiply(x, y), x.size)

    coeffs = VecOrMatOrSparse[speye(get_vectorized_size(x.size)), sparse(vec(-x.value))]
    vars = [this.uid, y.uid]
    constant = spzeros(get_vectorized_size(x.size), 1)
    canon_constr_array = [CanonicalConstr(coeffs, vars, constant, true, false)]

    this.canon_form = ()->append!(canon_constr_array, y.canon_form())

    this.evaluate = ()->x.evaluate() * y.evaluate()
    return this
  else
    error("Size of arguments cannot be multiplied; got $(x.size), $(y.size)")
  end
end

# If either of `x` or `y` is 1 x 1, we simply return `y * x`, which has been
# discussed above. Otherwise, we perform canonicalization similar to 2. above
function *(x::AbstractCvxExpr, y::Constant)
  if y.size == (1, 1) || x.size == (1, 1)
    return y * x
  end

  sz = (x.size[1], y.size[2])
<<<<<<< HEAD
  vectorized_mul = kron(y.value', -speye(sz[1]))
=======
  vectorized_mul = kron(-y.value', speye(sz[1]))
>>>>>>> 60aa5357

  this = CvxExpr(:*, [x, y], promote_vexity_multiply(y, x), promote_sign_multiply(y, x), sz)

  coeffs = VecOrMatOrSparse[speye(get_vectorized_size(sz)), vectorized_mul]
  vars = [this.uid, x.uid]
  constant = spzeros(get_vectorized_size(sz), 1)
  canon_constr_array = [CanonicalConstr(coeffs, vars, constant, true, false)]

  this.canon_form = ()->append!(canon_constr_array, x.canon_form())
  this.evaluate = ()->x.evaluate() * y.evaluate()
  return this
end

function *(x::AbstractCvxExpr, y::AbstractCvxExpr)
  error("Multiplication between two variable expressions is not DCP compliant. Perhaps
        you want to look into norm, or quad_form?")
end

*(x::AbstractCvxExpr, y::Value) = *(x, convert(CvxExpr, y))
*(x::Value, y::AbstractCvxExpr) = *(convert(CvxExpr, x), y)

# Only division by constant scalars is allowed
function inv(y::Constant)
  if y.size != (1, 1)
    error("Only division by constant scalars is allowed")
  end
  return Constant(1 / y.value)
end

/(x::AbstractCvxExpr, y::Constant) = *(x, inv(y))
/(x::AbstractCvxExpr, y::Number) = *(x, 1 / y)<|MERGE_RESOLUTION|>--- conflicted
+++ resolved
@@ -63,11 +63,7 @@
   end
 
   sz = (x.size[1], y.size[2])
-<<<<<<< HEAD
   vectorized_mul = kron(y.value', -speye(sz[1]))
-=======
-  vectorized_mul = kron(-y.value', speye(sz[1]))
->>>>>>> 60aa5357
 
   this = CvxExpr(:*, [x, y], promote_vexity_multiply(y, x), promote_sign_multiply(y, x), sz)
 
