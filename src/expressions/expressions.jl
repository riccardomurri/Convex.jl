import Base.convert, Base.size, Base.endof, Base.ndims
export AbstractCvxExpr, CvxExpr, Variable, Parameter, Constant, Value
export endof, size, ndims

abstract AbstractCvxExpr
# Every type inheriting from the AbstractCvxExpr type should have the following properties:
## head
## vexity - one of :affine, :convex, :concave, :constant
## sign - one of :pos, :neg, :any
## size - a tuple giving the size of the expression
## canon_form - a function that returns an array of type CanonicalConstr with the canonical form
## of itself and its descendants
## evaluate - a function that evaluates the expression and returns the result
const vexities = [:constant, :affine, :convex, :concave]
const signs = [:pos, :neg, :any, :zero]
# Values consist of any type that can be a Constant
Value = Union(Number, AbstractArray)

type CvxExpr <: AbstractCvxExpr
  head::Symbol
  args::Array{AbstractCvxExpr}
  vexity::Symbol
  sign::Symbol
  size::(Int64, Int64)
  uid::Int64
  canon_form::Function
  evaluate::Function
  # TODO: Stop using args::Array. Use a tuple instead
  function CvxExpr(head::Symbol, args::Array, vexity::Symbol, sign::Symbol, size::(Int64, Int64))
    if !(sign in signs)
      error("Sign must be one of :pos, :neg, :any; got $sign")
    elseif !(vexity in vexities)
      error("Vexity must be one of :constant, :affine, :convex, :concave; got $vexity")
    else
      this = new(head, args, vexity, sign, size)
      this.uid = unique_id(this)
      return this
    end
  end
end

CvxExpr(head::Symbol, arg, vexity::Symbol, sign::Symbol, size::(Int64, Int64)) =
  CvxExpr(head, [arg], vexity, sign, size)

type Variable <: AbstractCvxExpr
  head::Symbol
  vexity::Symbol
  sign::Symbol
  size::(Int64, Int64)
  value::ValueOrNothing
  uid::Int64
  canon_form::Function
  evaluate::Function

  function Variable(head::Symbol, size::(Int64, Int64), sign::Symbol)
    if length(size) == 1
      size = (size[1], 1)
    end
    if !(sign in signs)
      error("Sign must be one of :pos, :neg, :zero, :any; got $sign")
    end
    if head == :variable
      this = new(head, :affine, sign, size, nothing)
    elseif head == :parameter
      this = new(head, :constant, sign, size, nothing)
    end
    this.uid = unique_id(this)
    # Variables are already in canonical form
    this.canon_form = ()->CanonicalConstr[]
    this.evaluate = ()->this.value == nothing ? error("Value of the variable is yet to be calculated") : this.value
    return this
  end
end


Variable(size::(Int64, Int64), sign::Symbol) = Variable(:variable, size, sign)
Variable(size::(Int64, Int64)) = Variable(size, :any)
Variable(size...) = Variable(size, :any)
Variable() = Variable((1, 1), :any)
Variable(size::Integer) = Variable((size, 1),:any)
Variable(size::Integer, sign::Symbol) = Variable((size, 1), sign)

# TODO: Parameters are currently not in use
Parameter(size::(Int64, Int64), sign::Symbol) = Variable(:parameter, size, sign)
Parameter(size::(Int64, Int64)) = Parameter(size, :any)
Parameter(size...) = Parameter(size, :any)
Parameter(size::Integer, sign::Symbol) = Parameter((size, 1), sign)

type Constant <: AbstractCvxExpr
  head::Symbol
  value::Value
  vexity::Symbol
  sign::Symbol
  size::(Int64, Int64)
  canon_form::Function
  evaluate::Function

  function Constant(x::Value, sign)
    if sign in signs
      sz = (size(x, 1), size(x, 2))
      # TODO: We're doing a double tranpose right now because the (1, ) causes
      # a bug in the sparse matrix implementation:
      # g = spzeros(5)
      # g[1:5, 1:1]=a
      # causes an error
      # Once julia fixes it, we can probably move back to x
      this = new(:constant, x, :constant, sign, sz)
      this.canon_form = ()->CanonicalConstr[]
      this.evaluate = ()->this.value
      return this
    else
      error("Sign must be one of :pos, :neg, :zero or :any but got $sign")
    end
  end
end

function Constant(x::Number)
  # Find the sign for scalar constants
  if x > 0
    return Constant(x, :pos)
  elseif x < 0
    return Constant(x, :neg)
  elseif x == 0
    return Constant(x, :zero)
  end
end

<<<<<<< HEAD
function Constant(x::AbstractArray)
  # TODO: Do we need to infer sign of vectors/matrices?
  # if all(x .>= 0)
  #   return Constant(x, :pos)
  # elseif all(x .<= 0)
  #   return Constant(x, :neg)
  # end
=======
function Constant(x::AbstractArray; check_sign::Bool=true)
  if check_sign
    if all(x .>= 0)
      return Constant(x, :pos)
    elseif all(x .<= 0)
      return Constant(x, :neg)
    end
  end
>>>>>>> 632b1332
  return Constant(x, :any)
end

# The following functions are needed for indexing

endof(x::AbstractCvxExpr) = x.size[1] * x.size[2]

function size(x::AbstractCvxExpr, dim::Integer)
  if dim < 1
    error("dimension out of range")
  elseif dim > 2
    return 1
  else
    return x.size[dim]
  end
end

ndims(x::AbstractCvxExpr) = 2<|MERGE_RESOLUTION|>--- conflicted
+++ resolved
@@ -125,16 +125,7 @@
   end
 end
 
-<<<<<<< HEAD
-function Constant(x::AbstractArray)
-  # TODO: Do we need to infer sign of vectors/matrices?
-  # if all(x .>= 0)
-  #   return Constant(x, :pos)
-  # elseif all(x .<= 0)
-  #   return Constant(x, :neg)
-  # end
-=======
-function Constant(x::AbstractArray; check_sign::Bool=true)
+function Constant(x::AbstractArray; check_sign::Bool=false)
   if check_sign
     if all(x .>= 0)
       return Constant(x, :pos)
@@ -142,7 +133,6 @@
       return Constant(x, :neg)
     end
   end
->>>>>>> 632b1332
   return Constant(x, :any)
 end
 
