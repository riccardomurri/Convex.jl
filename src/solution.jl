import MathProgBase
export solve!

function solve!(problem::Problem,
                s::MathProgBase.AbstractMathProgSolver=get_default_solver();
                warmstart=true)

  m = MathProgBase.model(s)
  # TODO: This is a tiny, temporary hack that will be removed once SCS.jl or SCS
  # starts to take care of symmetry constraints.
  old_solver = get_default_solver()
  set_default_solver(s)
  c, A, b, cones, var_to_ranges, vartypes = conic_problem(problem)
  set_default_solver(old_solver)

  if problem.head == :maximize
    c = -c
  end

  # no conic constraints on variables
  var_cones = fill((:Free, 1:size(A, 2)),1)
  # TODO: Get rid of full once c and b are not sparse
  MathProgBase.loadconicproblem!(m, vec(full(c)), A, vec(full(b)), cones, var_cones)

  # add integer and binary constraints on variables
  if !all(Bool[t==:Cont for t in vartypes])
    try
      MathProgBase.setvartype!(m, vartypes)
    catch
      error("model $(typeof(m)) does not support variables of some of the following types: $(unique(vartypes))")
    end
  end

  # see if we should warmstart (as of 11/19/14, only MILP solvers support this)
  if warmstart && problem.status==:Optimal
    try
      MathProgBase.setwarmstart!(m, problem.solution.primal)
      println("Using warm start from previous solution")
    end
  end

  # optimize problem
  status = MathProgBase.optimize!(m)

  # get the primal (and possibly dual) solution
  try
    dual = MathProgBase.getconicdual(m)
    problem.solution = Solution(MathProgBase.getsolution(m), dual,
                                MathProgBase.status(m), MathProgBase.getobjval(m))
  catch
    problem.solution = Solution(MathProgBase.getsolution(m),
                                MathProgBase.status(m), MathProgBase.getobjval(m))
  end
  populate_variables!(problem, var_to_ranges)

  # minimize -> maximize
  if (problem.head == :maximize)
    problem.solution.optval = -problem.solution.optval
  end

  # Populate the problem with the solution
  problem.optval = problem.solution.optval
  problem.status = problem.solution.status

  if !(problem.status==:Optimal)
    warn("Problem status $(problem.status); solution may be inaccurate.")
  end
end

<<<<<<< HEAD
solve!(problem::Problem, m::MathProgBase.AbstractMathProgSolver) =
  solve!(problem, MathProgBase.model(m))

function populate_variables!(problem::Problem, var_to_ranges::Dict{Uint64, (Int, Int)})
=======
function populate_variables!(problem::Problem, var_to_ranges::Dict{Uint64, (Int64, Int64)})
>>>>>>> 2dd59545
  x = problem.solution.primal
  for (id, (start_index, end_index)) in var_to_ranges
    var = id_to_variables[id]
    sz = var.size
    var.value = reshape(x[start_index:end_index], sz[1], sz[2])
    if sz == (1, 1)
      var.value = var.value[1]
    end
  end
end<|MERGE_RESOLUTION|>--- conflicted
+++ resolved
@@ -67,14 +67,7 @@
   end
 end
 
-<<<<<<< HEAD
-solve!(problem::Problem, m::MathProgBase.AbstractMathProgSolver) =
-  solve!(problem, MathProgBase.model(m))
-
 function populate_variables!(problem::Problem, var_to_ranges::Dict{Uint64, (Int, Int)})
-=======
-function populate_variables!(problem::Problem, var_to_ranges::Dict{Uint64, (Int64, Int64)})
->>>>>>> 2dd59545
   x = problem.solution.primal
   for (id, (start_index, end_index)) in var_to_ranges
     var = id_to_variables[id]
