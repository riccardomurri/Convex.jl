import MathProgBase
export solve!

default_model = nothing
if isdir(Pkg.dir("ECOS"))
  using ECOS
  default_model = ECOS.ECOSMathProgModel
end
if isdir(Pkg.dir("SCS"))
  using SCS
  if default_model == nothing
    default_model = SCS.SCSMathProgModel
  end
end

if default_model == nothing
  error("You have neither ECOS.jl nor SCS.jl installed. Must have at least one of these solvers.")
end

# function solve!(problem::Problem, m::MathProgBase.AbstractMathProgModel=SCS.SCSMathProgModel())
function solve!(problem::Problem, m::MathProgBase.AbstractMathProgModel=ECOS.ECOSMathProgModel())

  c, A, b, cones, var_to_ranges, vartypes = conic_problem(problem)
  if problem.head == :maximize
    c = -c
  end

  # no conic constraints on variables
  var_cones = fill((:Free, 1:size(A, 2)))
  # TODO: Get rid of full once c and b are not sparse
<<<<<<< HEAD
  MathProgBase.loadconicproblem!(m, full(c), A, full(b), cones, var_cones)

  if !all(Bool[t==:Cont for t in vartypes])
    try
      MathProgBase.setvartype!(m, vartypes)
    catch
      error("model $(typeof(m)) does not support variables of some of the following types: $(unique(vartypes))")
    end
  end
=======
  n = size(A, 2)
  var_cones = (Symbol, UnitRange{Int64})[]
  push!(var_cones, (:Free, 1:n))
  MathProgBase.loadconicproblem!(m, full(c), A, full(b), cones, var_cones)
  MathProgBase.optimize!(m)
>>>>>>> f821090b

  status = MathProgBase.optimize!(m)

  try
    y, z = MathProgBase.getconicdual(m)
    problem.solution = Solution(MathProgBase.getsolution(m), y, z, MathProgBase.status(m), MathProgBase.getobjval(m))
  catch
    problem.solution = Solution(MathProgBase.getsolution(m), MathProgBase.status(m), MathProgBase.getobjval(m))
    populate_variables!(problem, var_to_ranges)
  end
  # minimize -> maximize
  if (problem.head == :maximize)
    problem.solution.optval = -problem.solution.optval
  end

  # Populate the problem with the solution
  problem.optval = problem.solution.optval
  problem.status = problem.solution.status

  if !(problem.status==:Optimal)
    warn("Problem status $(problem.status); solution may be inaccurate.")
  end
end

solve!(problem::Problem, m::MathProgBase.AbstractMathProgSolver) = 
  solve!(problem, MathProgBase.model(m))

function populate_variables!(problem::Problem, var_to_ranges::Dict{Uint64, (Int64, Int64)})
  x = problem.solution.primal
  for (id, (start_index, end_index)) in var_to_ranges
    var = id_to_variables[id]
    sz = var.size
    var.value = reshape(x[start_index:end_index], sz[1], sz[2])
    if sz == (1, 1)
      var.value = var.value[1]
    end
  end
end<|MERGE_RESOLUTION|>--- conflicted
+++ resolved
@@ -28,9 +28,9 @@
   # no conic constraints on variables
   var_cones = fill((:Free, 1:size(A, 2)))
   # TODO: Get rid of full once c and b are not sparse
-<<<<<<< HEAD
   MathProgBase.loadconicproblem!(m, full(c), A, full(b), cones, var_cones)
 
+  # add integer and binary constraints on variables
   if !all(Bool[t==:Cont for t in vartypes])
     try
       MathProgBase.setvartype!(m, vartypes)
@@ -38,14 +38,8 @@
       error("model $(typeof(m)) does not support variables of some of the following types: $(unique(vartypes))")
     end
   end
-=======
-  n = size(A, 2)
-  var_cones = (Symbol, UnitRange{Int64})[]
-  push!(var_cones, (:Free, 1:n))
-  MathProgBase.loadconicproblem!(m, full(c), A, full(b), cones, var_cones)
-  MathProgBase.optimize!(m)
->>>>>>> f821090b
 
+  # optimize problem
   status = MathProgBase.optimize!(m)
 
   try
