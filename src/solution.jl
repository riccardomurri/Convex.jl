--- conflicted
+++ resolved
@@ -4,14 +4,10 @@
 
 # Declares the Solution type, which stores the primal and dual variables as well
 # as the status of the solver
-<<<<<<< HEAD
 # TODO: Call x, y and z primal, dual_equality and dual_inequality
-=======
-# TODO: Call primal, dual
 # x: primal variables
 # y: dual variables for equality constraints
 # z: dual variables for inequality constraints s \in K
->>>>>>> 2a2be048
 type Solution
   x::Array{Float64, 1} # x: primal variables
   y::Array{Float64, 1} # y: dual variables for equality constraints
