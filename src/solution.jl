import MathProgBase
export solve!

default_model = nothing
if isdir(Pkg.dir("ECOS"))
  using ECOS
  default_model = ECOS.ECOSMathProgModel
end
if isdir(Pkg.dir("SCS"))
  using SCS
  if default_model == nothing
    default_model = SCS.SCSMathProgModel
  end
end

if default_model == nothing
  error("You have neither ECOS.jl nor SCS.jl installed. Must have at least one of these solvers.")
end

# function solve!(problem::Problem, m::MathProgBase.AbstractMathProgModel=SCS.SCSMathProgModel())
function solve!(problem::Problem, m::MathProgBase.AbstractMathProgModel=ECOS.ECOSMathProgModel())

  c, A, b, cones, var_to_ranges = conic_problem(problem)

<<<<<<< HEAD
function solve!(problem::Problem, m::MathProgBase.AbstractMathProgModel=ECOS.ECOSMathProgModel())
  # maximize -> minimize
=======
>>>>>>> f0e4d3ae
  if problem.head == :maximize
    c = -c
  end

  # TODO: Fix once MathProgBase has a loadineqproblem!
  # TODO: Get rid of full once c and b are not sparse
  if typeof(m) == ECOS.ECOSMathProgModel
    n = size(A, 2)
    var_cones = (Symbol, UnitRange{Int64})[]
    push!(var_cones, (:Free, 1:n))
    ECOS.loadineqconicproblem!(m, full(c), A, full(b), cones)
    ECOS.optimize!(m)
  elseif typeof(m) == SCS.SCSMathProgModel
    SCS.loadineqconicproblem!(m, full(c), A, full(b), cones)
    SCS.optimize!(m)
  else
    error("model type $(typeof(m)) not recognized")
  end

<<<<<<< HEAD
  ecos_problem, variable_index, eq_constr_index, ineq_constr_index = ECOSConicProblem(problem)
  cp = IneqConicProblem(ecos_problem)
  ECOS.loadineqconicproblem!(m, cp.c, cp.A, cp.b, cp.G, cp.h, cp.cones)
  ECOS.optimize!(m)
=======
>>>>>>> f0e4d3ae
  try
    y, z = MathProgBase.getconicdual(m)
    problem.solution = Solution(MathProgBase.getsolution(m), y, z, MathProgBase.status(m), MathProgBase.getobjval(m))
  catch
    problem.solution = Solution(MathProgBase.getsolution(m), MathProgBase.status(m), MathProgBase.getobjval(m))
    populate_variables!(problem, var_to_ranges)
  end
  # minimize -> maximize
  if (problem.head == :maximize)
    problem.solution.optval = -problem.solution.optval
  end

  # Populate the problem with the solution
  problem.optval = problem.solution.optval
  problem.status = problem.solution.status
<<<<<<< HEAD

  populate_variables!(problem, variable_index)
  if problem.solution.dual
    populate_constraints!(problem, eq_constr_index, ineq_constr_index)
  end
=======
>>>>>>> f0e4d3ae
end

function populate_variables!(problem::Problem, var_to_ranges::Dict{Uint64, (Int64, Int64)})
  x = problem.solution.primal
  for (id, (start_index, end_index)) in var_to_ranges
    var = id_to_variables[id]
    sz = var.size
    var.value = reshape(x[start_index:end_index], sz[1], sz[2])
    if sz == (1, 1)
      var.value = var.value[1]
    end
  end
<<<<<<< HEAD
end

function ECOSConicProblem(problem::Problem)
    canonical_constraints_array = canonical_constraints(problem)
    m, n, p, l, ncones, q, G, h, A, b, variable_index, eq_constr_index, ineq_constr_index =
        create_ecos_matrices(canonical_constraints_array, problem.objective)

    # Now, all we need to do is create c
    c = zeros(n, 1)
    objective = problem.objective
    if objective.vexity != :constant
        uid = objective.uid
        c[variable_index[uid] : variable_index[uid] + objective.size[1] - 1] = 1
    end
    return ECOSConicProblem(n=n, m=m, p=p, l=l, ncones=ncones, q=q, G=G, c=c, h=h, A=A, b=b), variable_index, eq_constr_index, ineq_constr_index
end
function populate_constraints!(problem::Problem, eq_constr_index::Dict{Int64, Int64},
    ineq_constr_index::Dict{Int64, Int64})

  y = problem.solution.y
  z = problem.solution.z

  for constraint in problem.constraints
    uid = constraint.canon_uid
    if constraint.head == :(==)
      index = eq_constr_index[uid]
      constraint.dual_value = Base.reshape(y[index : index + get_vectorized_size(constraint.size) - 1], constraint.size)
    else
      index = ineq_constr_index[uid]
      constraint.dual_value = Base.reshape(z[index : index + get_vectorized_size(constraint.size) - 1], constraint.size)
    end
  end
end

# Recursively traverses the AST for the AbstractCvxExpr and finds the variables
# that were defined
# Updates var_dict with the ids of the variables as keys and variables as values
function get_var_dict!(e::AbstractCvxExpr, var_dict::Dict{Int64, Variable})
  if e.head == :variable
    var_dict[e.uid] = e
  elseif e.head == :parameter || e.head == :constant
    return
  else
    for v in e.args
      get_var_dict!(v, var_dict)
    end
  end
end

function get_var_dict(p::Problem)
  return get_var_dict(p.objective, p.constraints)
end

function get_var_dict(objective::AbstractCvxExpr, constraints::Array{CvxConstr})
  var_dict = Dict{Int64, Variable}()

  get_var_dict!(objective, var_dict)
  for c in constraints
    get_var_dict!(c.lhs, var_dict);
    get_var_dict!(c.rhs, var_dict);
  end

  return var_dict
=======
>>>>>>> f0e4d3ae
end<|MERGE_RESOLUTION|>--- conflicted
+++ resolved
@@ -22,11 +22,6 @@
 
   c, A, b, cones, var_to_ranges = conic_problem(problem)
 
-<<<<<<< HEAD
-function solve!(problem::Problem, m::MathProgBase.AbstractMathProgModel=ECOS.ECOSMathProgModel())
-  # maximize -> minimize
-=======
->>>>>>> f0e4d3ae
   if problem.head == :maximize
     c = -c
   end
@@ -46,13 +41,6 @@
     error("model type $(typeof(m)) not recognized")
   end
 
-<<<<<<< HEAD
-  ecos_problem, variable_index, eq_constr_index, ineq_constr_index = ECOSConicProblem(problem)
-  cp = IneqConicProblem(ecos_problem)
-  ECOS.loadineqconicproblem!(m, cp.c, cp.A, cp.b, cp.G, cp.h, cp.cones)
-  ECOS.optimize!(m)
-=======
->>>>>>> f0e4d3ae
   try
     y, z = MathProgBase.getconicdual(m)
     problem.solution = Solution(MathProgBase.getsolution(m), y, z, MathProgBase.status(m), MathProgBase.getobjval(m))
@@ -68,14 +56,6 @@
   # Populate the problem with the solution
   problem.optval = problem.solution.optval
   problem.status = problem.solution.status
-<<<<<<< HEAD
-
-  populate_variables!(problem, variable_index)
-  if problem.solution.dual
-    populate_constraints!(problem, eq_constr_index, ineq_constr_index)
-  end
-=======
->>>>>>> f0e4d3ae
 end
 
 function populate_variables!(problem::Problem, var_to_ranges::Dict{Uint64, (Int64, Int64)})
@@ -88,70 +68,4 @@
       var.value = var.value[1]
     end
   end
-<<<<<<< HEAD
-end
-
-function ECOSConicProblem(problem::Problem)
-    canonical_constraints_array = canonical_constraints(problem)
-    m, n, p, l, ncones, q, G, h, A, b, variable_index, eq_constr_index, ineq_constr_index =
-        create_ecos_matrices(canonical_constraints_array, problem.objective)
-
-    # Now, all we need to do is create c
-    c = zeros(n, 1)
-    objective = problem.objective
-    if objective.vexity != :constant
-        uid = objective.uid
-        c[variable_index[uid] : variable_index[uid] + objective.size[1] - 1] = 1
-    end
-    return ECOSConicProblem(n=n, m=m, p=p, l=l, ncones=ncones, q=q, G=G, c=c, h=h, A=A, b=b), variable_index, eq_constr_index, ineq_constr_index
-end
-function populate_constraints!(problem::Problem, eq_constr_index::Dict{Int64, Int64},
-    ineq_constr_index::Dict{Int64, Int64})
-
-  y = problem.solution.y
-  z = problem.solution.z
-
-  for constraint in problem.constraints
-    uid = constraint.canon_uid
-    if constraint.head == :(==)
-      index = eq_constr_index[uid]
-      constraint.dual_value = Base.reshape(y[index : index + get_vectorized_size(constraint.size) - 1], constraint.size)
-    else
-      index = ineq_constr_index[uid]
-      constraint.dual_value = Base.reshape(z[index : index + get_vectorized_size(constraint.size) - 1], constraint.size)
-    end
-  end
-end
-
-# Recursively traverses the AST for the AbstractCvxExpr and finds the variables
-# that were defined
-# Updates var_dict with the ids of the variables as keys and variables as values
-function get_var_dict!(e::AbstractCvxExpr, var_dict::Dict{Int64, Variable})
-  if e.head == :variable
-    var_dict[e.uid] = e
-  elseif e.head == :parameter || e.head == :constant
-    return
-  else
-    for v in e.args
-      get_var_dict!(v, var_dict)
-    end
-  end
-end
-
-function get_var_dict(p::Problem)
-  return get_var_dict(p.objective, p.constraints)
-end
-
-function get_var_dict(objective::AbstractCvxExpr, constraints::Array{CvxConstr})
-  var_dict = Dict{Int64, Variable}()
-
-  get_var_dict!(objective, var_dict)
-  for c in constraints
-    get_var_dict!(c.lhs, var_dict);
-    get_var_dict!(c.rhs, var_dict);
-  end
-
-  return var_dict
-=======
->>>>>>> f0e4d3ae
 end