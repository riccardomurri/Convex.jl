export Problem, minimize, maximize, satisfy, get_var_dict, solve!, ecos_debug

Float64OrNothing = Union(Float64, Nothing)
SolutionOrNothing = Union(Solution, Nothing)

# The Problem type consists of an objective and a set of a constraints.
# The objective specifies what should be maximized/minimized whereas the constraints
# specify the different constraints on the problem.
# status, optval and solution are populated after solve! is called.
type Problem
<<<<<<< HEAD
  head::Symbol
  objective::AbstractCvxExpr
  constraints::Array{CvxConstr}
  status::ASCIIString
  optval::Float64OrNothing
  solution::SolutionOrNothing

  function Problem(head::Symbol, objective::AbstractCvxExpr, constraints::Array{CvxConstr}=CvxConstr[])
    if !all([x <= 1 for x in objective.size])
      error("Only scalar optimization problems allowed, but size(objective) = $(objective.size).")
    end

    if head == :minimize && objective.vexity == :concave
      error("Cannot minimize a concave function.")
    elseif head == :maximize && objective.vexity == :convex
      error("Cannot maximize a convex function.")
    elseif head != :maximize && head != :minimize
      error("Problem.head must be one of :minimize or :maximize.")
    end

    new(head, objective, constraints, "not yet solved", nothing, nothing)
  end
=======
	head::Symbol
	objective::AbstractCvxExpr
	constraints::Array{CvxConstr}
	status::ASCIIString
	optval::Float64OrNothing
	solution::SolutionOrNothing

	function Problem(head::Symbol, objective::AbstractCvxExpr, constraints::Array{CvxConstr}=CvxConstr[])
		if !all([x <= 1 for x in objective.size])
			error("Only scalar optimization problems allowed, but size(objective) = $(objective.size)")
		end

		if head == :minimize && objective.vexity == :concave
			error("Cannot minimize a concave function")
		elseif head == :maximize && objective.vexity == :convex
			error("Cannot maximize a convex function")
		elseif head != :maximize && head != :minimize
			error("Problem.head must be one of :minimize or :maximize")
		end

		new(head, objective, constraints, "not yet solved", nothing, nothing)
	end
>>>>>>> 85b622eb
end

Problem(head::Symbol, objective::AbstractCvxExpr, constraints::CvxConstr...) =
  Problem(head, objective, [constraints...])

# Allow users to simply type minimize or maximize
minimize(objective::AbstractCvxExpr, constraints::CvxConstr...) =
  Problem(:minimize, objective, [constraints...])
minimize(objective::AbstractCvxExpr, constraints::Array{CvxConstr}=CvxConstr[]) =
  Problem(:minimize, objective, constraints)
minimize(objective::Value, constraints::CvxConstr...) =
  minimize(convert(CvxExpr, objective), constraints)
minimize(objective::Value, constraints::Array{CvxConstr}=CvxConstr[]) =
  minimize(convert(CvxExpr, objective), constraints)

maximize(objective::AbstractCvxExpr, constraints::CvxConstr...) =
  Problem(:maximize, objective, [constraints...])
maximize(objective::AbstractCvxExpr, constraints::Array{CvxConstr}=CvxConstr[]) =
  Problem(:maximize, objective, constraints)
maximize(objective::Value, constraints::CvxConstr...) =
  maximize(convert(CvxExpr, objective), constraints)
maximize(objective::Value, constraints::Array{CvxConstr}=CvxConstr[]) =
  maximize(convert(CvxExpr, objective), constraints)

satisfy(constraints::Array{CvxConstr}=CvxConstr[]) =
  Problem(:minimize, Constant(0), constraints)
satisfy(constraint::CvxConstr) = satisfy([constraint])

# +(constraints, constraints) is overwritten in constraints.jl
add_constraints(p::Problem, constraints::Array{CvxConstr}) = +(p.constraints, constraints)
add_constraints(p::Problem, constraint::CvxConstr) = add_constraints(p, [constraint])

function solve!(p::Problem, method=:ecos)
<<<<<<< HEAD
  if method == :ecos
    ecos_solve!(p)
  else
    println("method $method not implemented")
  end
=======
	if method == :ecos
		ecos_solve!(p)
	else
		println("Method $method not implemented")
	end
>>>>>>> 85b622eb
end

function ecos_debug(problem::Problem)
  objective = problem.objective

  canonical_constraints_array = CanonicalConstr[]
  for constraint in problem.constraints
    append!(canonical_constraints_array, constraint.canon_form())
  end

  append!(canonical_constraints_array, objective.canon_form())
  return create_ecos_matrices(canonical_constraints_array)
end

# Loops over the objective and constraints to get the canonical constraints array.
# It then calls create_ecos_matrices which will create the inequality/equality matrices
# and their corresponding coefficients, which are then passed to ecos_solve
function ecos_solve!(problem::Problem)
  objective = problem.objective

  canonical_constraints_array = CanonicalConstr[]
  for constraint in problem.constraints
    append!(canonical_constraints_array, constraint.canon_form())
  end

  append!(canonical_constraints_array, objective.canon_form())
  m, n, p, l, ncones, q, G, h, A, b, variable_index, eq_constr_index, ineq_constr_index =
    create_ecos_matrices(canonical_constraints_array, objective)
  #return create_ecos_matrices(canonical_constraints_array)


  # Now, all we need to is create c
  c = zeros(n, 1)

  if objective.vexity != :constant
    uid = objective.uid
    c[variable_index[uid] : variable_index[uid] + objective.size[1] - 1] = 1
  end

  if problem.head == :maximize
    c = -c;
  end

  solution = ecos_solve(n=n, m=m, p=p, l=l, ncones=ncones, q=q, G=G, c=c, h=h, A=A, b=b)

  # Change c back to what it originally was
  if problem.head == :maximize
    c = -c;
  end

  # Calculate the optimum solution
  # TODO: After switching to Julia 0.3, use dot().
  if objective.vexity != :constant
    optval = c' * solution.x
  else
    optval = objective.value
  end

  # Transpose returns an array, so fetch the element
  problem.optval = float(optval[1])
  problem.status = solution.status

  problem.solution = solution
  if problem.status == "solved"
    populate_variables!(problem, variable_index)
    populate_constraints!(problem, eq_constr_index, ineq_constr_index)
  end
end


# Given the canonical_constraints_array, creates conic inequality matrix G and h
# as well as the equality matrix A and b
function create_ecos_matrices(canonical_constraints_array, objective)
  n = 0::Int64
  variable_index = Dict{Int64, Int64}()

  eq_constr_index = Dict{Int64, Int64}()
  ineq_constr_index = Dict{Int64, Int64}()

  m = 0::Int64
  p = 0::Int64
  l = 0::Int64
  ncones = 0::Int64
  q = Int64[]

  # Loop over all the constraints to figure out the size of G and A
  for constraint in canonical_constraints_array
    # Loop over each variable in the constraint
    length_constraint_vars = length(constraint.vars)
    for i = 1:length_constraint_vars
      var = constraint.vars[i]

      # If we haven't already taken into account the size of this variable,
      # add it to the size of the variable
      if !haskey(variable_index, var)
        variable_index[var] = n + 1

        n += size(constraint.coeffs[i], 2)
      end
    end

    if constraint.is_eq
      p += size(constraint.coeffs[1], 1)
    elseif constraint.is_conic
      ncones += 1
      push!(q, size(constraint.coeffs[1], 1))
      m += size(constraint.coeffs[1], 1)
    else
      l += size(constraint.coeffs[1], 1)
      m += size(constraint.coeffs[1], 1)
    end
  end

  # This is a special edge case where the user has an objective that is not
  # associated with any constraint. For example, minimize(x, y >= 0)
  # In this case, x would have never been added to the variable index, so we
  # must fix that
  if objective.vexity != :constant && !haskey(variable_index, objective.uid)
    variable_index[objective.uid] = n + 1
  end
  n += 1

  h = m == 0 ? nothing: zeros(m, 1)
  G = m == 0 ? nothing: spzeros(m, n)
  b = p == 0 ? nothing: zeros(p, 1)
  A = p == 0 ? nothing: spzeros(p, n)

  l_index = 1::Int64
  c_index = 1::Int64
  p_index = 1::Int64

  # Now, we actually stuff the matrices A and G
  for constraint in canonical_constraints_array
    m_var = 0::Int64

    length_constraint_vars = length(constraint.vars)
    for i = 1:length_constraint_vars
      var = constraint.vars[i]
      # Technically, the m_var size of all the variables should be the same,
      # otherwise nothing makes sense
      m_var = size(constraint.coeffs[i], 1)
      n_var = size(constraint.coeffs[i], 2)

      if constraint.is_eq
        # TODO: Julia has problems not converting ints to floats
        # An issue has been filed and should be fixed in newer versions of julia
        A[p_index : p_index + m_var - 1, variable_index[var] : variable_index[var] + n_var - 1] =
          constraint.coeffs[i] * 1.0
      elseif constraint.is_conic
        G[l + c_index : l + c_index + m_var - 1, variable_index[var] : variable_index[var] + n_var - 1] =
          constraint.coeffs[i] * 1.0
      else
        G[l_index : l_index + m_var - 1, variable_index[var] : variable_index[var] + n_var - 1] =
          constraint.coeffs[i] * 1.0
      end
    end

    if constraint.is_eq
      eq_constr_index[constraint.uid] = p_index
      b[p_index : p_index + m_var - 1] = constraint.constant
      p_index += m_var
    elseif constraint.is_conic
      ineq_constr_index[constraint.uid] = l + c_index
      h[l + c_index : l + c_index + m_var - 1] = constraint.constant
      c_index += m_var
    else
      ineq_constr_index[constraint.uid] = l_index
      h[l_index : l_index + m_var - 1] = constraint.constant
      l_index += m_var
    end
  end

  return m, n, p, l, ncones, q, G, h, A, b, variable_index, eq_constr_index, ineq_constr_index
end

# Now that the problem has been solved, populate the optimal values of the
# variables back into them
function populate_variables!(problem::Problem, variable_index::Dict{Int64, Int64})
  x = problem.solution.x
  var_dict = get_var_dict(problem.objective, problem.constraints)
  for (id, var) in var_dict
    index = variable_index[id]
    var.value = Base.reshape(x[index : index + get_vectorized_size(var) - 1], var.size)
    if var.size == (1, 1)
      # Make it a scalar
      var.value = var.value[1]
    end
  end
end

function populate_constraints!(problem::Problem, eq_constr_index::Dict{Int64, Int64},
<<<<<<< HEAD
    ineq_constr_index::Dict{Int64, Int64})

  y = problem.solution.y
  z = problem.solution.z

  for constraint in problem.constraints
    uid = constraint.canon_uid
    if constraint.head == :(==)
      index = eq_constr_index[uid]
      constraint.dual_value = Base.reshape(y[index : index + get_vectorized_size(constraint.size) - 1], constraint.size)
    else
      index = ineq_constr_index[uid]
      constraint.dual_value = Base.reshape(z[index : index + get_vectorized_size(constraint.size) - 1], constraint.size)
    end
  end
=======
		ineq_constr_index::Dict{Int64, Int64})

	y = problem.solution.y
	z = problem.solution.z

	for constraint in problem.constraints
		uid = constraint.canon_uid
		if constraint.head == :(==)
			index = eq_constr_index[uid]
			constraint.dual_value = Base.reshape(y[index : index + get_vectorized_size(constraint.size) - 1], constraint.size)
		else
			index = ineq_constr_index[uid]
			constraint.dual_value = Base.reshape(z[index : index + get_vectorized_size(constraint.size) - 1], constraint.size)
		end
	end
>>>>>>> 85b622eb
end

# Recursively traverses the AST for the AbstractCvxExpr and finds the variables
# that were defined
# Updates var_dict with the ids of the variables as keys and variables as values
function get_var_dict!(e::AbstractCvxExpr, var_dict::Dict{Int64, Variable})
  if e.head == :variable
    var_dict[e.uid] = e
  elseif e.head == :parameter || e.head == :constant
    return
  else
    for v in e.args
      get_var_dict!(v, var_dict)
    end
  end
end

function get_var_dict(p::Problem)
  return get_var_dict(p.objective, p.constraints)
end

function get_var_dict(objective::AbstractCvxExpr, constraints::Array{CvxConstr})
  var_dict = Dict{Int64, Variable}()

  get_var_dict!(objective, var_dict)
  for c in constraints
    get_var_dict!(c.lhs, var_dict);
    get_var_dict!(c.rhs, var_dict);
  end

  return var_dict
end<|MERGE_RESOLUTION|>--- conflicted
+++ resolved
@@ -8,7 +8,6 @@
 # specify the different constraints on the problem.
 # status, optval and solution are populated after solve! is called.
 type Problem
-<<<<<<< HEAD
   head::Symbol
   objective::AbstractCvxExpr
   constraints::Array{CvxConstr}
@@ -18,43 +17,19 @@
 
   function Problem(head::Symbol, objective::AbstractCvxExpr, constraints::Array{CvxConstr}=CvxConstr[])
     if !all([x <= 1 for x in objective.size])
-      error("Only scalar optimization problems allowed, but size(objective) = $(objective.size).")
+      error("Only scalar optimization problems allowed, but size(objective) = $(objective.size)")
     end
 
     if head == :minimize && objective.vexity == :concave
-      error("Cannot minimize a concave function.")
+      error("Cannot minimize a concave function")
     elseif head == :maximize && objective.vexity == :convex
-      error("Cannot maximize a convex function.")
+      error("Cannot maximize a convex function")
     elseif head != :maximize && head != :minimize
-      error("Problem.head must be one of :minimize or :maximize.")
+      error("Problem.head must be one of :minimize or :maximize")
     end
 
     new(head, objective, constraints, "not yet solved", nothing, nothing)
   end
-=======
-	head::Symbol
-	objective::AbstractCvxExpr
-	constraints::Array{CvxConstr}
-	status::ASCIIString
-	optval::Float64OrNothing
-	solution::SolutionOrNothing
-
-	function Problem(head::Symbol, objective::AbstractCvxExpr, constraints::Array{CvxConstr}=CvxConstr[])
-		if !all([x <= 1 for x in objective.size])
-			error("Only scalar optimization problems allowed, but size(objective) = $(objective.size)")
-		end
-
-		if head == :minimize && objective.vexity == :concave
-			error("Cannot minimize a concave function")
-		elseif head == :maximize && objective.vexity == :convex
-			error("Cannot maximize a convex function")
-		elseif head != :maximize && head != :minimize
-			error("Problem.head must be one of :minimize or :maximize")
-		end
-
-		new(head, objective, constraints, "not yet solved", nothing, nothing)
-	end
->>>>>>> 85b622eb
 end
 
 Problem(head::Symbol, objective::AbstractCvxExpr, constraints::CvxConstr...) =
@@ -88,19 +63,11 @@
 add_constraints(p::Problem, constraint::CvxConstr) = add_constraints(p, [constraint])
 
 function solve!(p::Problem, method=:ecos)
-<<<<<<< HEAD
   if method == :ecos
     ecos_solve!(p)
   else
-    println("method $method not implemented")
-  end
-=======
-	if method == :ecos
-		ecos_solve!(p)
-	else
-		println("Method $method not implemented")
-	end
->>>>>>> 85b622eb
+    println("Method $method not implemented")
+  end
 end
 
 function ecos_debug(problem::Problem)
@@ -292,7 +259,6 @@
 end
 
 function populate_constraints!(problem::Problem, eq_constr_index::Dict{Int64, Int64},
-<<<<<<< HEAD
     ineq_constr_index::Dict{Int64, Int64})
 
   y = problem.solution.y
@@ -308,23 +274,6 @@
       constraint.dual_value = Base.reshape(z[index : index + get_vectorized_size(constraint.size) - 1], constraint.size)
     end
   end
-=======
-		ineq_constr_index::Dict{Int64, Int64})
-
-	y = problem.solution.y
-	z = problem.solution.z
-
-	for constraint in problem.constraints
-		uid = constraint.canon_uid
-		if constraint.head == :(==)
-			index = eq_constr_index[uid]
-			constraint.dual_value = Base.reshape(y[index : index + get_vectorized_size(constraint.size) - 1], constraint.size)
-		else
-			index = ineq_constr_index[uid]
-			constraint.dual_value = Base.reshape(z[index : index + get_vectorized_size(constraint.size) - 1], constraint.size)
-		end
-	end
->>>>>>> 85b622eb
 end
 
 # Recursively traverses the AST for the AbstractCvxExpr and finds the variables
