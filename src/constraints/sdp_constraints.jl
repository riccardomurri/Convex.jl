import Base.isposdef, Base.in
export SDPConstraint, isposdef, in, ⪰, ⪯

### Positive semidefinite cone constraint

# TODO: Terrible documentation. Please fix.
type SDPConstraint <: Constraint
  head::Symbol
  id_hash::UInt64
  child::AbstractExpr
  size::Tuple{Int, Int}
  dual::ValueOrNothing

  function SDPConstraint(child::AbstractExpr)
    sz = child.size
    if sz[1] != sz[2]
      error("Positive semidefinite expressions must be square")
    end
    id_hash = hash((child, :sdp))
    return new(:sdp, id_hash, child, sz, nothing)
  end
end

function vexity(c::SDPConstraint)
  vex = vexity(c.child)
  if vex == AffineVexity() || vex == ConstVexity()
    return AffineVexity()
  else
    return NotDcp()
  end
end

# users specify SDPs as `A in :SDP` where A is an n x n square matrix
# solvers (Mosek and SCS) specify the *lower triangular part of A* is in the SDP cone
# so we need the lower triangular part (n*(n+1)/2 entries) of c.child to be in the SDP cone
# and we need the corresponding upper elements to match the lower elements,
# which we enforce via equality constraints
<<<<<<< HEAD
function conic_form!(c::SDPConstraint, unique_conic_forms::UniqueConicForms)
=======
function conic_form!(c::SDPConstraint, unique_conic_forms::UniqueConicForms=UniqueConicForms())
>>>>>>> 15594595
  # TODO:
    # 1) propagate dual values
    # 2) presolve to eliminate (many) variables --- variables on upper triangular part often don't matter at all
  if !has_conic_form(unique_conic_forms, c)
    n = c.size[1]
    # construct linear indices to pick out the lower triangular part (including diagonal),
    # the upper triangular part (not including diagonal)
    # and the corresponding entries in the lower triangular part, so
    # symmetry => c.child[upperpart]
    # scale off-diagonal elements by sqrt(2)
    rescale = sqrt(2)*tril(ones(n,n))
    rescale[find(diagm(ones(n)))] = 1.0
    diagandlowerpart = find(rescale)
    lowerpart = Array{Int}(div(n*(n-1),2))
    upperpart = Array{Int}(div(n*(n-1),2))
    klower = 0
    # diagandlowerpart in column-major order:
    # ie the (1,1), (2,1), ..., (n,1), (2,2), (3,2), ...
    # consider using  and find(triu(ones(3,3)))
    for j = 1:n
      for i = j+1:n
        klower += 1
        upperpart[klower] = n*(i-1) + j # (j,i)th element
        lowerpart[klower] = n*(j-1) + i # (i,j)th element
      end
    end
    objective = conic_form!((broadcast(*,rescale,c.child))[diagandlowerpart], unique_conic_forms)
    sdp_constraint = ConicConstr([objective], :SDP, [div(n*(n+1),2)])
    cache_conic_form!(unique_conic_forms, c, sdp_constraint)
    # make sure upper and lower triangular part match in the solution
    # note that this introduces all-zero rows into the constraint matrix
    # if the matrix we require to be PSD has already been constructed to be symmetric
    equality_constraint = conic_form!(c.child[lowerpart] == c.child[upperpart], unique_conic_forms)

    # for computing duals --- won't work b/c
      # 1) sizes are wrong (will be n(n+1)/2, expects n^2), and
      # 2) the "correct" dual is the sum of the sdp dual and the equality constraint dual (so yes, dual of sdp constraint is *not* symmetric)
    # conic_constr_to_constr[sdp_constraint] = c

  end
  return get_conic_form(unique_conic_forms, c)
end

# TODO: Remove isposdef, change tests to use in. Update documentation and notebooks
function isposdef(x::AbstractExpr)
  if sign(x) == ComplexSign()
    SDPConstraint([real(x) -imag(x);imag(x) real(x)])
  else
    SDPConstraint(x)
  end
end

# TODO: Throw error if symbol is invalid.
function in(x::AbstractExpr, y::Symbol)
  if y == :semidefinite || y == :SDP
    if sign(x) == ComplexSign()
      SDPConstraint([real(x) -imag(x);imag(x) real(x)])
    else
      SDPConstraint(x)
    end
  end
end

function ⪰(x::AbstractExpr, y::AbstractExpr)
  if sign(x) == ComplexSign() || sign(y) == ComplexSign()
    SDPConstraint([real(x-y) -imag(x-y);imag(x-y) real(x-y)])
  else
    SDPConstraint(x-y)
  end
end

function ⪯(x::AbstractExpr, y::AbstractExpr)
  if sign(x) == ComplexSign() || sign(y) == ComplexSign()
    SDPConstraint([real(y-x) -imag(y-x);imag(y-x) real(y-x)])
  else
    SDPConstraint(y-x)
  end
end

function ⪰(x::AbstractExpr, y::Value)
  if sign(x) == ComplexSign() || !isreal(y)
    all(y .== 0) ? SDPConstraint([real(x) -imag(x);imag(x) real(x)]) : SDPConstraint([real(x-Constant(y)) -imag(x-Constant(y));imag(x-Constant(y)) real(x-Constant(y))])
  else
    all(y .== 0) ? SDPConstraint(x) : SDPConstraint(x - Constant(y))
  end

end

function ⪰(x::Value, y::AbstractExpr)
  if sign(y) == ComplexSign() || !isreal(x)
    all(x .== 0) ? SDPConstraint([real(-y) -imag(-y);imag(-y) real(-y)]) : SDPConstraint([real(Constant(x)-y) -imag(Constant(x)-y);imag(Constant(x)-y) real(Constant(x)-y)])
  else
    all(x .== 0) ? SDPConstraint(-y) : SDPConstraint(Constant(x) - y)
  end
end

function ⪯(x::Value, y::AbstractExpr)
  if sign(y) == ComplexSign() || !isreal(x)
    all(x .== 0) ? SDPConstraint([real(y) -imag(y);imag(y) real(y)]) : SDPConstraint([real(y-Constant(x)) -imag(y-Constant(x));imag(y-Constant(x)) real(y-Constant(x))])
  else
    all(x .== 0) ? SDPConstraint(y) : SDPConstraint(y - Constant(x))
  end
end

function ⪯(x::AbstractExpr, y::Value)
  if sign(x) == ComplexSign() || !isreal(y)
    all(y .== 0) ? SDPConstraint([real(-x) -imag(-x);imag(-x) real(-x)]) : SDPConstraint([real(Constant(y)-x) -imag(Constant(y)-x);imag(Constant(y)-x) real(Constant(y)-x)])
  else
    all(y .== 0) ? SDPConstraint(-x) : SDPConstraint(Constant(y) - x)
  end
end<|MERGE_RESOLUTION|>--- conflicted
+++ resolved
@@ -35,11 +35,7 @@
 # so we need the lower triangular part (n*(n+1)/2 entries) of c.child to be in the SDP cone
 # and we need the corresponding upper elements to match the lower elements,
 # which we enforce via equality constraints
-<<<<<<< HEAD
-function conic_form!(c::SDPConstraint, unique_conic_forms::UniqueConicForms)
-=======
 function conic_form!(c::SDPConstraint, unique_conic_forms::UniqueConicForms=UniqueConicForms())
->>>>>>> 15594595
   # TODO:
     # 1) propagate dual values
     # 2) presolve to eliminate (many) variables --- variables on upper triangular part often don't matter at all
