--- conflicted
+++ resolved
@@ -6,12 +6,7 @@
   head::Symbol
   id_hash::Uint64
   child::AbstractExpr
-<<<<<<< HEAD
   size::(Int, Int)
-  is_symmetric::Bool
-=======
-  size::(Int64, Int64)
->>>>>>> 2dd59545
 
   function SDPConstraint(child::AbstractExpr)
     sz = child.size
@@ -41,7 +36,7 @@
           conic_form!(c.child[i,j] - c.child[j,i]==0, unique_conic_forms)
         end
       end
-    end    
+    end
     objective = conic_form!(c.child, unique_conic_forms)
     cache_conic_form!(unique_conic_forms, c, ConicConstr([objective], :SDP, [c.size[1] * c.size[2]]))
   end
