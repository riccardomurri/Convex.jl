--- conflicted
+++ resolved
@@ -15,13 +15,7 @@
   sign::Sign
   sets # ::Array{Symbol,1}
 
-<<<<<<< HEAD
-  # is_symmetric is only needed for Semidefinite atoms. Value is ignored for everything else
-  # If you wish to force symmetricity for other variables, add x == x' as a constraint
   function Variable(size::(Int, Int), sign::Sign=NoSign(), sets::Symbol...)
-=======
-  function Variable(size::(Int64, Int64), sign::Sign=NoSign(), sets::Symbol...)
->>>>>>> 2dd59545
     this = new(:variable, 0, nothing, size, AffineVexity(), sign, sets)
     this.id_hash = object_id(this)
     id_to_variables[this.id_hash] = this
@@ -36,22 +30,16 @@
   Variable(size::Int, sets::Symbol...) = Variable((size, 1), sets...)
 end
 
-# convenience semidefinite matrix constructor
-<<<<<<< HEAD
-Semidefinite(m::Int; is_symmetric=true) = Variable((m,m), is_symmetric ? :Semidefinite : :AsymSemidefinite)
-function Semidefinite(m::Int, n::Int; is_symmetric=true)
-=======
 Semidefinite(m::Integer) = Variable((m,m), :Semidefinite)
 function Semidefinite(m::Integer, n::Integer)
->>>>>>> 2dd59545
   if m==n
     return Variable((m,m), :Semidefinite)
-  else 
+  else
     error("Semidefinite matrices must be square")
   end
 end
 
-# global map from unique variable ids to variables. 
+# global map from unique variable ids to variables.
 # the expression tree will only utilize variable ids during construction
 # full information of the variables will be needed during stuffing
 # and after solving to populate the variables with values
