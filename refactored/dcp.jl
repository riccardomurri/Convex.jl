<<<<<<< HEAD
export Vexity, ConstVexity, Affine, Convex, Concave, NotDcp
=======
#############################################################################
# dcp.jl
# This file handles the basic rules on interactions of mathematical expressions
# to create new expressions.
#
# For example: negative of a concave expression is convex, or multiplication
# of two positive expressions continue to be positive.
#
# See: http://dcp.stanford.edu/rules or the original paper at
# http://web.stanford.edu/~boyd/papers/disc_cvx_prog.html
#############################################################################

export Vexity, ConstVexity, Affine, Convex, Concave, NoVexity
>>>>>>> 9c4db82e
export Monotonicity, Nonincreasing, Nondecreasing, NoMonotonicity
export Sign, Positive, Negative, NoSign
export -, +, *

# Vexity subtypes
abstract Vexity
type ConstVexity <: Vexity              end
type Affine <: Vexity                   end
type Convex <: Vexity                   end
type Concave <: Vexity                  end
type NoVexity <: Vexity                 end

<<<<<<< HEAD
type ConstVexity <: Vexity
end
type Affine <: Vexity
end
type Convex <: Vexity
end
type Concave <: Vexity
end
type NotDcp <: Vexity
end

type Nonincreasing <: Monotonicity
end
type Nondecreasing <: Monotonicity
end
type ConstMonotonicity <: Monotonicity
end
type NoMonotonicity <: Monotonicity
end
=======
# Monotonocity subtypes
abstract Monotonicity
type Nonincreasing <: Monotonicity      end
type Nondecreasing <: Monotonicity      end
type ConstMonotonicity <: Monotonicity  end
type NoMonotonicity <: Monotonicity     end
>>>>>>> 9c4db82e

# Sign subtypes
abstract Sign
type Positive <: Sign                   end
type Negative <: Sign                   end
type NoSign <: Sign                     end

-(v::Vexity) = v
-(v::Concave) = Convex()
-(v::Convex) = Concave()

-(m::Monotonicity) = m
-(m::Nonincreasing) = Nondecreasing()
-(m::Nondecreasing) = Nonincreasing()

-(s::Sign) = s
-(s::Positive) = Negative()
-(s::Negative) = Positive()

+(v::NotDcp, w::NotDcp) = v
+(v::NotDcp, w::Vexity) = v
+(v::Vexity, w::NotDcp) = w

+(v::ConstVexity, w::ConstVexity) = v
+(v::ConstVexity, w::NotDcp) = w
+(v::NotDcp, w::ConstVexity) = v
+(v::ConstVexity, w::Vexity) = w
+(v::Vexity, w::ConstVexity) = v

+(v::Affine, w::Affine) = v
+(v::Affine, w::Convex) = w
+(v::Convex, w::Affine) = v
+(v::Affine, w::Concave) = w
+(v::Concave, w::Affine) = v

+(v::Convex, w::Convex) = v
+(v::Concave, w::Concave) = v
+(v::Concave, w::Convex) = NotDcp()
+(v::Convex, w::Concave) = NotDcp()

+(s::Positive, t::Positive) = s
+(s::Negative, t::Negative) = s
+(s::Positive, t::Negative) = NoSign()
+(s::Negative, t::Positive) = NoSign()
+(s::NoSign, t::NoSign) = s
+(s::NoSign, t::Sign) = s
+(s::Sign, t::NoSign) = t

*(s::NoSign, t::NoSign) = s
*(s::NoSign, t::Sign) = s
*(s::Sign, t::NoSign) = t
*(s::Positive, t::Positive) = s
*(s::Positive, t::Negative) = t
*(s::Negative, t::Positive) = s
*(s::Negative, t::Negative) = Positive()

*(s::Positive, m::Monotonicity) = m
*(s::Negative, m::Monotonicity) = -m
*(s::NoSign, m::Monotonicity) = NoMonotonicity()

*(m::Nondecreasing, v::Vexity) = v
*(m::Nonincreasing, v::Vexity) = -v
*(m::NoMonotonicity, v::Vexity) = v
*(m::NoMonotonicity, v::Convex) = NotDcp()
*(m::NoMonotonicity, v::Concave) = NotDcp()<|MERGE_RESOLUTION|>--- conflicted
+++ resolved
@@ -1,6 +1,3 @@
-<<<<<<< HEAD
-export Vexity, ConstVexity, Affine, Convex, Concave, NotDcp
-=======
 #############################################################################
 # dcp.jl
 # This file handles the basic rules on interactions of mathematical expressions
@@ -13,8 +10,7 @@
 # http://web.stanford.edu/~boyd/papers/disc_cvx_prog.html
 #############################################################################
 
-export Vexity, ConstVexity, Affine, Convex, Concave, NoVexity
->>>>>>> 9c4db82e
+export Vexity, ConstVexity, Affine, Convex, Concave, NotDcp
 export Monotonicity, Nonincreasing, Nondecreasing, NoMonotonicity
 export Sign, Positive, Negative, NoSign
 export -, +, *
@@ -25,36 +21,14 @@
 type Affine <: Vexity                   end
 type Convex <: Vexity                   end
 type Concave <: Vexity                  end
-type NoVexity <: Vexity                 end
+type NotDcp <: Vexity                 end
 
-<<<<<<< HEAD
-type ConstVexity <: Vexity
-end
-type Affine <: Vexity
-end
-type Convex <: Vexity
-end
-type Concave <: Vexity
-end
-type NotDcp <: Vexity
-end
-
-type Nonincreasing <: Monotonicity
-end
-type Nondecreasing <: Monotonicity
-end
-type ConstMonotonicity <: Monotonicity
-end
-type NoMonotonicity <: Monotonicity
-end
-=======
 # Monotonocity subtypes
 abstract Monotonicity
 type Nonincreasing <: Monotonicity      end
 type Nondecreasing <: Monotonicity      end
 type ConstMonotonicity <: Monotonicity  end
 type NoMonotonicity <: Monotonicity     end
->>>>>>> 9c4db82e
 
 # Sign subtypes
 abstract Sign
