#############################################################################
# variable.jl
# Defines Variable, which is a subtype of AbstractExpr
#############################################################################

export Variable, Semidefinite
export vexity, evaluate, sign, dual_conic_form

type Variable <: AbstractExpr
  head::Symbol
  id::Uint64
  value::ValueOrNothing
  size::(Int64, Int64)
  vexity::Vexity
  sign::Sign

  function Variable(size::(Int64, Int64), sign::Sign=NoSign())
    this = new(:variable, 0, nothing, size, Affine(), sign)
    this.id = object_id(this)
    id_to_variables[this.id] = this
    return this
  end

  Variable(m::Integer, n::Integer, sign::Sign=NoSign()) = Variable((m,n), sign)
  Variable(sign::Sign=NoSign()) = Variable((1, 1), sign)
  Variable(size::Integer, sign::Sign=NoSign()) = Variable((size, 1), sign)
end

# convenience semidefinite matrix constructor
<<<<<<< HEAD
#Semidefinite(m::Integer) = Variable((m,m), Semidefinite())
#Semidefinite(m::Integer, n::Integer) = (m==n ? return Variable((m,m), Semidefinite()) : error("Semidefinite matrices must be square"))
=======
Semidefinite(m::Integer) = Variable((m,m), Semidefinite())
Semidefinite(m::Integer, n::Integer) = (m==n ? Variable((m,m), Semidefinite()) : error("Semidefinite matrices must be square"))
>>>>>>> db1810d3

# GLOBAL MAP
# TODO: Comment David.
id_to_variables = Dict{Uint64, Variable}()

function vexity(x::Variable)
  return x.vexity
end

function evaluate(x::Variable)
  return x.value == nothing ? error("Value of the variable is yet to be calculated") : x.value
end

function sign(x::Variable)
  return x.sign
end

function dual_conic_form(x::Variable)
  objective = ConicObj()
  vec_size = get_vectorized_size(x)
  objective[x.id] = speye(vec_size)
  constraints = sign_constraint(x.sign, objective, vec_size)
  return (objective, constraints)
end

function sign_constraint(s::NoSign, objective, vec_size)
  return ConicConstr[]
end

function sign_constraint(s::Positive, objective, vec_size)
  return [ConicConstr([objective], :NonNeg, [vec_size])]
end

function sign_constraint(s::Negative, objective, vec_size)
  return [ConicConstr([-objective], :NonNeg, [vec_size])]
end

function sign_constraint(s::Semidefinite, objective, vec_size)
  return [ConicConstr([objective], :Semidefinite, [vec_size])]
end<|MERGE_RESOLUTION|>--- conflicted
+++ resolved
@@ -27,13 +27,8 @@
 end
 
 # convenience semidefinite matrix constructor
-<<<<<<< HEAD
-#Semidefinite(m::Integer) = Variable((m,m), Semidefinite())
-#Semidefinite(m::Integer, n::Integer) = (m==n ? return Variable((m,m), Semidefinite()) : error("Semidefinite matrices must be square"))
-=======
 Semidefinite(m::Integer) = Variable((m,m), Semidefinite())
 Semidefinite(m::Integer, n::Integer) = (m==n ? Variable((m,m), Semidefinite()) : error("Semidefinite matrices must be square"))
->>>>>>> db1810d3
 
 # GLOBAL MAP
 # TODO: Comment David.
