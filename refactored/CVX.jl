module CVX_refactor

### modeling framework
include("dcp.jl")
include("expressions.jl")
include("variable.jl")
include("constant.jl")
include("conic_form.jl")
include("constraints.jl")
include("problems.jl")
include("solution.jl")

### affine atoms
include("add_subtract.jl")
include("multiply_divide.jl")
include("sum.jl")
include("transpose.jl")
include("index.jl")
include("diag.jl")

### SOC atoms
include("norm2.jl")
<<<<<<< HEAD
include("sum.jl")
include("matrix_norm.jl")
include("constraints.jl")
include("problems.jl")
include("solution.jl")
=======

### SDP atoms

### exponential atoms
>>>>>>> 1b921c11

end<|MERGE_RESOLUTION|>--- conflicted
+++ resolved
@@ -20,17 +20,9 @@
 
 ### SOC atoms
 include("norm2.jl")
-<<<<<<< HEAD
-include("sum.jl")
-include("matrix_norm.jl")
-include("constraints.jl")
-include("problems.jl")
-include("solution.jl")
-=======
 
 ### SDP atoms
 
 ### exponential atoms
->>>>>>> 1b921c11
 
 end